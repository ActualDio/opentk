﻿/* Licensed under the MIT/X11 license.
 * Copyright (c) 2006-2008 the OpenTK Team.
 * This notice may not be removed from any source distribution.
 * See license.txt for licensing detailed licensing details.
 *
 * Contributions by Andy Gill, James Talton and Georg Wächter.
 */

using System;
using System.Diagnostics.CodeAnalysis;
using System.Diagnostics.Contracts;
using System.Globalization;

namespace OpenTK.Mathematics
{
    /// <summary>
    /// Contains common mathematical functions and constants.
    /// </summary>
    public static class MathHelper
    {
        /// <summary>
        /// Defines the value of Pi as a <see cref="float"/>.
        /// </summary>
        public const float Pi = 3.1415927f;

        /// <summary>
        /// Defines the value of Pi divided by two as a <see cref="float"/>.
        /// </summary>
        public const float PiOver2 = Pi / 2;

        /// <summary>
        /// Defines the value of Pi divided by three as a <see cref="float"/>.
        /// </summary>
        public const float PiOver3 = Pi / 3;

        /// <summary>
        /// Defines the value of  Pi divided by four as a <see cref="float"/>.
        /// </summary>
        public const float PiOver4 = Pi / 4;

        /// <summary>
        /// Defines the value of Pi divided by six as a <see cref="float"/>.
        /// </summary>
        public const float PiOver6 = Pi / 6;

        /// <summary>
        /// Defines the value of Pi multiplied by two as a <see cref="float"/>.
        /// </summary>
        public const float TwoPi = 2 * Pi;

        /// <summary>
        /// Defines the value of Pi multiplied by 3 and divided by two as a <see cref="float"/>.
        /// </summary>
        public const float ThreePiOver2 = 3 * Pi / 2;

        /// <summary>
        /// Defines the value of E as a <see cref="float"/>.
        /// </summary>
        public const float E = 2.7182817f;

        /// <summary>
        /// Defines the base-10 logarithm of E.
        /// </summary>
        public const float Log10E = 0.4342945f;

        /// <summary>
        /// Defines the base-2 logarithm of E.
        /// </summary>
        public const float Log2E = 1.442695f;

        /// <summary>
        /// Returns the absolute value of a decimal number.
        /// </summary>
        /// <param name="n">A number that is greater than or equal to MinValue, but less than or equal to MaxValue.</param>
        /// <returns>A decimal number, x, such that 0 ≤ x ≤ MaxValue.</returns>
        [Pure]
        public static decimal Abs(decimal n) => Math.Abs(n);

        /// <summary>
        /// Returns the absolute value of a double number.
        /// </summary>
        /// <param name="n">A number that is greater than or equal to MinValue, but less than or equal to MaxValue.</param>
        /// <returns>A double number, x, such that 0 ≤ x ≤ MaxValue.</returns>
        [Pure]
        public static double Abs(double n) => Math.Abs(n);

        /// <summary>
        /// Returns the absolute value of a short number.
        /// </summary>
        /// <param name="n">A number that is greater than or equal to MinValue, but less than or equal to MaxValue.</param>
        /// <returns>A short number, x, such that 0 ≤ x ≤ MaxValue.</returns>
        [Pure]
        public static short Abs(short n) => Math.Abs(n);

        /// <summary>
        /// Returns the absolute value of a int number.
        /// </summary>
        /// <param name="n">A number that is greater than or equal to MinValue, but less than or equal to MaxValue.</param>
        /// <returns>A int number, x, such that 0 ≤ x ≤ MaxValue.</returns>
        [Pure]
        public static int Abs(int n) => Math.Abs(n);

        /// <summary>
        /// Returns the absolute value of a long number.
        /// </summary>
        /// <param name="n">A number that is greater than or equal to MinValue, but less than or equal to MaxValue.</param>
        /// <returns>A long number, x, such that 0 ≤ x ≤ MaxValue.</returns>
        [Pure]
        public static long Abs(long n) => Math.Abs(n);

        /// <summary>
        /// Returns the absolute value of a sbyte number.
        /// </summary>
        /// <param name="n">A number that is greater than or equal to MinValue, but less than or equal to MaxValue.</param>
        /// <returns>A sbyte number, x, such that 0 ≤ x ≤ MaxValue.</returns>
        [Pure]
        public static sbyte Abs(sbyte n) => Math.Abs(n);

        /// <summary>
        /// Returns the absolute value of a float number.
        /// </summary>
        /// <param name="n">A number that is greater than or equal to MinValue, but less than or equal to MaxValue.</param>
        /// <returns>A float number, x, such that 0 ≤ x ≤ MaxValue.</returns>
        [Pure]
        public static float Abs(float n) => Math.Abs(n);

        /// <summary>
        /// Returns the sine of the specified angle.
        /// </summary>
        /// <param name="radians">The specified angle.</param>
        /// <returns>Sine of the angle. If radians is equal to NaN, NegativeInfinity, or PositiveInfinity, this method returns NaN.</returns>
        [Pure]
        public static double Sin(double radians) => Math.Sin(radians);

        /// <summary>
        /// Returns the hyperbolic sine of the specified angle.
        /// </summary>
        /// <param name="radians">The specified angle.</param>
        /// <returns>Hyperbolic sine of the specified angle. If radians is equal to NaN, NegativeInfinity, or PositiveInfinity, this method returns NaN.</returns>
        [Pure]
        public static double Sinh(double radians) => Math.Sinh(radians);

        /// <summary>
        /// Returns the arc sine of the specified angle.
        /// </summary>
        /// <param name="radians">The specified angle.</param>
        /// <returns>Arc sine of the specified angle. If radians is equal to NaN, NegativeInfinity, or PositiveInfinity, this method returns NaN.</returns>
        [Pure]
        public static double Asin(double radians) => Math.Asin(radians);

        /// <summary>
        /// Returns the cosine of the specified angle.
        /// </summary>
        /// <param name="radians">The specified angle.</param>
        /// <returns>Cosine of the angle. If radians is equal to NaN, NegativeInfinity, or PositiveInfinity, this method returns NaN.</returns>
        [Pure]
        public static double Cos(double radians) => Math.Cos(radians);

        /// <summary>
        /// Returns the hyperbolic cosine of the specified angle.
        /// </summary>
        /// <param name="radians">The specified angle.</param>
        /// <returns>Hyperbolic cosine of the specified angle. If radians is equal to NaN, NegativeInfinity, or PositiveInfinity, this method returns NaN.</returns>
        [Pure]
        public static double Cosh(double radians) => Math.Cosh(radians);

        /// <summary>
        /// Returns the arc sine of the specified angle.
        /// </summary>
        /// <param name="radians">The specified angle.</param>
        /// <returns>Arc sine of the specified angle. If radians is equal to NaN, NegativeInfinity, or PositiveInfinity, this method returns NaN.</returns>
        [Pure]
        public static double Acos(double radians) => Math.Acos(radians);

        /// <summary>
        /// Returns the tangent of the specified angle.
        /// </summary>
        /// <param name="radians">The specified angle.</param>
        /// <returns>Tangent of the specified angle. If radians is equal to NaN, NegativeInfinity, or PositiveInfinity, this method returns NaN.</returns>
        [Pure]
        public static double Tan(double radians) => Math.Tan(radians);

        /// <summary>
        /// Returns the hyperbolic tangent of the specified angle.
        /// </summary>
        /// <param name="radians">The specified angle.</param>
        /// <returns>Hyperbolic tangent of the specified angle. If radians is equal to NaN, NegativeInfinity, or PositiveInfinity, this method returns NaN.</returns>
        [Pure]
        public static double Tanh(double radians) => Math.Tanh(radians);

        /// <summary>
        /// Returns the arc tangent of the specified angle.
        /// </summary>
        /// <param name="radians">The specified angle.</param>
        /// <returns>Arc tangent of the specified angle. If radians is equal to NaN, NegativeInfinity, or PositiveInfinity, this method returns NaN.</returns>
        [Pure]
        public static double Atan(double radians) => Math.Atan(radians);

        /// <summary>
        /// Returns the angle whose tangent is the quotient of two specified numbers.
        /// </summary>
        /// <param name="y">The y coordinate of a point.</param>
        /// <param name="x">The x coordinate of a point.</param>
        /// <returns>An angle, θ, measured in radians, such that -π ≤ θ ≤ π, and tan(θ) = y / x, where (x, y) is a point in the Cartesian plane.</returns>
        [Pure]
        public static double Atan2(double y, double x) => Math.Atan2(y, x);

        /// <summary>
        /// Produces the full product of two 32-bit numbers.
        /// </summary>
        /// <param name="a">The first number to multiply.</param>
        /// <param name="b">The second number to multiply.</param>
        /// <returns>The number containing the product of the specified numbers.</returns>
        [Pure]
        public static long BigMul(int a, int b) => Math.BigMul(a, b);

        /// <summary>
        /// Returns the square root of a specified number.
        /// </summary>
        /// <param name="n">The number whose square root is to be found.</param>
        /// <returns>The positive square root of n.</returns>
        [Pure]
        public static double Sqrt(double n) => Math.Sqrt(n);

        /// <summary>
        /// Returns a specified number raised to the specified power.
        /// </summary>
        /// <param name="x">A double-precision floating-point number to be raised to a power.</param>
        /// <param name="y">A double-precision floating-point number that specifies a power.</param>
        /// <returns>The number x raised to the power y.</returns>
        [Pure]
        public static double Pow(double x, double y) => Math.Pow(x, y);

        /// <summary>
        /// Returns the smallest integral value greater than or equal to the specified number.
        /// </summary>
        /// <param name="n">A decimal number.</param>
        /// <returns>The smallest integral value that is greater than or equal to n. Note that this method returns a Decimal instead of an integral type.</returns>
        [Pure]
        public static decimal Ceiling(decimal n) => Math.Ceiling(n);

        /// <summary>
        /// Returns the smallest integral value greater than or equal to the specified number.
        /// </summary>
        /// <param name="n">A double-precision floating-point number.</param>
        /// <returns>The smallest integral value that is greater than or equal to n. If n is equal to NaN, NegativeInfinity, or PositiveInfinity, that value is returned.
        /// Note that this method returns a Double instead of an integral type.</returns>
        [Pure]
        public static double Ceiling(double n) => Math.Ceiling(n);

        /// <summary>
        /// Returns the largest integral value less than or equal to the specified number.
        /// </summary>
        /// <param name="n">A decimal number.</param>
        /// <returns>Returns the largest integral value less than or equal to the specified decimal number.</returns>
        [Pure]
        public static decimal Floor(decimal n) => Math.Floor(n);

        /// <summary>
        /// Returns the largest integral value less than or equal to the specified number.
        /// </summary>
        /// <param name="n">A double-precision floating-point number.</param>
        /// <returns>Returns the largest integral value less than or equal to the specified double-precision floating-point number.</returns>
        [Pure]
        public static double Floor(double n) => Math.Floor(n);

        /// <summary>
        /// Calculates the quotient of two integers and also returns the remainder in an output parameter.
        /// </summary>
        /// <param name="a">The dividend.</param>
        /// <param name="b">The divisor.</param>
        /// <param name="result">The remainder.</param>
        /// <returns>The quotient of the specified numbers.</returns>
        /// <exception cref="DivideByZeroException">b is zero.</exception>
        [Pure]
        public static int DivRem(int a, int b, out int result) => Math.DivRem(a, b, out result);

        /// <summary>
        /// Calculates the quotient of two longs and also returns the remainder in an output parameter.
        /// </summary>
        /// <param name="a">The dividend.</param>
        /// <param name="b">The divisor.</param>
        /// <param name="result">The remainder.</param>
        /// <returns>The quotient of the specified numbers.</returns>
        /// <exception cref="DivideByZeroException">b is zero.</exception>
        [Pure]
        public static long DivRem(long a, long b, out long result) => Math.DivRem(a, b, out result);

        /// <summary>
        /// Returns the natural (base e) logarithm of a specified number.
        /// </summary>
        /// <param name="n">A number whose logarithm is to be found.</param>
        /// <returns>The natural logarithm of n.</returns>
        [Pure]
        public static double Log(double n) => Math.Log(n);

        /// <summary>
        /// Returns the logarithm of a specified number in a specified base.
        /// </summary>
        /// <param name="n">The specified number.</param>
        /// <param name="newBase">The specified base.</param>
        /// <returns>The base newBase logarithm of n.</returns>
        [Pure]
        public static double Log(double n, double newBase) => Math.Log(n, newBase);

        /// <summary>
        /// Returns the base 10 logarithm of a specified number.
        /// </summary>
        /// <param name="n">The specified number.</param>
        /// <returns>The base 10 log of n.</returns>
        [Pure]
        public static double Log10(double n) => Math.Log10(n);

        /// <summary>
        /// Returns the base 2 logarithm of a specified number.
        /// </summary>
        /// <param name="n">The specified number.</param>
        /// <returns>The base 2 log of n.</returns>
        /// <remarks>This one will be implemented by System.Math from .netcore 3.0 and onwards.</remarks>
        [Pure]
        public static double Log2(double n) => Math.Log(n, 2);

        /// <summary>
        /// Returns e raised to the specified power.
        /// </summary>
        /// <param name="n">The specified power.</param>
        /// <returns>The number e raised to the power n. If n equals NaN or PositiveInfinity, that value is returned. If n equals NegativeInfinity, 0 is returned.</returns>
        [Pure]
        public static double Exp(double n) => Math.Exp(n);

        /// <summary>
        /// Returns the remainder resulting from the division of a specified number by another specified number.
        /// </summary>
        /// <param name="a">A dividend.</param>
        /// <param name="b">A divisor.</param>
        /// <returns>A number equal to a - (b Q), where Q is the quotient of a / b rounded to the nearest integer (if a / b falls halfway between two integers, the even integer is returned).
        /// If a - (b Q) is zero, the value +0 is returned if a is positive, or -0 if a is negative.
        /// If b = 0, NaN is returned.</returns>
        [Pure]
        public static double IEEERemainder(double a, double b) => Math.IEEERemainder(a, b);

        /// <summary>
        /// Returns the larger of two bytes.
        /// </summary>
        /// <param name="a">The first of two bytes to compare.</param>
        /// <param name="b">The second of two bytes to compare.</param>
        /// <returns>Parameter a or b, whichever is larger.</returns>
        [Pure]
        public static byte Max(byte a, byte b) => Math.Max(a, b);

        /// <summary>
        /// Returns the larger of two sbytes.
        /// </summary>
        /// <param name="a">The first of two sbytes to compare.</param>
        /// <param name="b">The second of two sbytes to compare.</param>
        /// <returns>Parameter a or b, whichever is larger.</returns>
        [Pure]
        public static sbyte Max(sbyte a, sbyte b) => Math.Max(a, b);

        /// <summary>
        /// Returns the larger of two shorts.
        /// </summary>
        /// <param name="a">The first of two shorts to compare.</param>
        /// <param name="b">The second of two shorts to compare.</param>
        /// <returns>Parameter a or b, whichever is larger.</returns>
        [Pure]
        public static short Max(short a, short b) => Math.Max(a, b);

        /// <summary>
        /// Returns the larger of two ushorts.
        /// </summary>
        /// <param name="a">The first of two ushorts to compare.</param>
        /// <param name="b">The second of two ushorts to compare.</param>
        /// <returns>Parameter a or b, whichever is larger.</returns>
        [Pure]
        public static ushort Max(ushort a, ushort b) => Math.Max(a, b);

        /// <summary>
        /// Returns the larger of two decimals.
        /// </summary>
        /// <param name="a">The first of two decimals to compare.</param>
        /// <param name="b">The second of two decimals to compare.</param>
        /// <returns>Parameter a or b, whichever is larger.</returns>
        [Pure]
        public static decimal Max(decimal a, decimal b) => Math.Max(a, b);

        /// <summary>
        /// Returns the larger of two ints.
        /// </summary>
        /// <param name="a">The first of two ints to compare.</param>
        /// <param name="b">The second of two ints to compare.</param>
        /// <returns>Parameter a or b, whichever is larger.</returns>
        [Pure]
        public static int Max(int a, int b) => Math.Max(a, b);

        /// <summary>
        /// Returns the larger of two uints.
        /// </summary>
        /// <param name="a">The first of two uints to compare.</param>
        /// <param name="b">The second of two uints to compare.</param>
        /// <returns>Parameter a or b, whichever is larger.</returns>
        [Pure]
        public static uint Max(uint a, uint b) => Math.Max(a, b);

        /// <summary>
        /// Returns the larger of two floats.
        /// </summary>
        /// <param name="a">The first of two floats to compare.</param>
        /// <param name="b">The second of two floats to compare.</param>
        /// <returns>Parameter a or b, whichever is larger.</returns>
        [Pure]
        public static float Max(float a, float b) => Math.Max(a, b);

        /// <summary>
        /// Returns the larger of two longs.
        /// </summary>
        /// <param name="a">The first of two longs to compare.</param>
        /// <param name="b">The second of two longs to compare.</param>
        /// <returns>Parameter a or b, whichever is larger.</returns>
        [Pure]
        public static long Max(long a, long b) => Math.Max(a, b);

        /// <summary>
        /// Returns the larger of two ulongs.
        /// </summary>
        /// <param name="a">The first of two ulongs to compare.</param>
        /// <param name="b">The second of two ulongs to compare.</param>
        /// <returns>Parameter a or b, whichever is larger.</returns>
        [Pure]
        public static ulong Max(ulong a, ulong b) => Math.Max(a, b);

        /// <summary>
        /// Returns the smaller of two bytes.
        /// </summary>
        /// <param name="a">The first of two bytes to compare.</param>
        /// <param name="b">The second of two bytes to compare.</param>
        /// <returns>Parameter a or b, whichever is smaller.</returns>
        [Pure]
        public static byte Min(byte a, byte b) => Math.Min(a, b);

        /// <summary>
        /// Returns the smaller of two sbytes.
        /// </summary>
        /// <param name="a">The first of two sbytes to compare.</param>
        /// <param name="b">The second of two sbytes to compare.</param>
        /// <returns>Parameter a or b, whichever is smaller.</returns>
        [Pure]
        public static sbyte Min(sbyte a, sbyte b) => Math.Min(a, b);

        /// <summary>
        /// Returns the smaller of two shorts.
        /// </summary>
        /// <param name="a">The first of two shorts to compare.</param>
        /// <param name="b">The second of two shorts to compare.</param>
        /// <returns>Parameter a or b, whichever is smaller.</returns>
        [Pure]
        public static short Min(short a, short b) => Math.Min(a, b);

        /// <summary>
        /// Returns the smaller of two ushorts.
        /// </summary>
        /// <param name="a">The first of two ushorts to compare.</param>
        /// <param name="b">The second of two ushorts to compare.</param>
        /// <returns>Parameter a or b, whichever is smaller.</returns>
        [Pure]
        public static ushort Min(ushort a, ushort b) => Math.Min(a, b);

        /// <summary>
        /// Returns the smaller of two decimals.
        /// </summary>
        /// <param name="a">The first of two decimals to compare.</param>
        /// <param name="b">The second of two decimals to compare.</param>
        /// <returns>Parameter a or b, whichever is smaller.</returns>
        [Pure]
        public static decimal Min(decimal a, decimal b) => Math.Min(a, b);

        /// <summary>
        /// Returns the smaller of two ints.
        /// </summary>
        /// <param name="a">The first of two ints to compare.</param>
        /// <param name="b">The second of two ints to compare.</param>
        /// <returns>Parameter a or b, whichever is smaller.</returns>
        [Pure]
        public static int Min(int a, int b) => Math.Min(a, b);

        /// <summary>
        /// Returns the smaller of two uints.
        /// </summary>
        /// <param name="a">The first of two uints to compare.</param>
        /// <param name="b">The second of two uints to compare.</param>
        /// <returns>Parameter a or b, whichever is smaller.</returns>
        [Pure]
        public static uint Min(uint a, uint b) => Math.Min(a, b);

        /// <summary>
        /// Returns the smaller of two floats.
        /// </summary>
        /// <param name="a">The first of two floats to compare.</param>
        /// <param name="b">The second of two floats to compare.</param>
        /// <returns>Parameter a or b, whichever is smaller.</returns>
        [Pure]
        public static float Min(float a, float b) => Math.Min(a, b);

        /// <summary>
        /// Returns the smaller of two floats.
        /// </summary>
        /// <param name="a">The first of two floats to compare.</param>
        /// <param name="b">The second of two floats to compare.</param>
        /// <returns>Parameter a or b, whichever is smaller.</returns>
        [Pure]
        public static double Min(double a, double b) => Math.Min(a, b);

        /// <summary>
        /// Returns the smaller of two longs.
        /// </summary>
        /// <param name="a">The first of two longs to compare.</param>
        /// <param name="b">The second of two longs to compare.</param>
        /// <returns>Parameter a or b, whichever is smaller.</returns>
        [Pure]
        public static long Min(long a, long b) => Math.Min(a, b);

        /// <summary>
        /// Returns the smaller of two ulongs.
        /// </summary>
        /// <param name="a">The first of two ulongs to compare.</param>
        /// <param name="b">The second of two ulongs to compare.</param>
        /// <returns>Parameter a or b, whichever is smaller.</returns>
        [Pure]
        public static ulong Min(ulong a, ulong b) => Math.Min(a, b);

        /// <summary>
        /// Rounds a decimal value to a specified number of fractional digits, and uses the specified rounding convention for midpoint values.
        /// </summary>
        /// <param name="d">A decimal number to be rounded.</param>
        /// <param name="digits">The number of decimal places in the return value.</param>
        /// <param name="mode">Specification for how to round d if it is midway between two other numbers.</param>
        /// <returns>The number nearest to d that contains a number of fractional digits equal to digits. If d has fewer fractional digits than digits, d is returned unchanged.</returns>
        /// <exception cref="ArgumentOutOfRangeException">digits is less than 0 or greater than 28.</exception>
        /// <exception cref="ArgumentException">mode is not a valid value of MidpointRounding.</exception>
        /// <exception cref="OverflowException">The result is outside the range of a Decimal.</exception>
        [Pure]
        public static decimal Round(decimal d, int digits, MidpointRounding mode) => Math.Round(d, digits, mode);

        /// <summary>
        /// Rounds a double-precision floating-point value to a specified number of fractional digits, and uses the specified rounding convention for midpoint values.
        /// </summary>
        /// <param name="d">A double-precision floating-point number to be rounded.</param>
        /// <param name="digits">The number of fractional digits in the return value.</param>
        /// <param name="mode">Specification for how to round d if it is midway between two other numbers.</param>
        /// <returns>The number nearest to d that has a number of fractional digits equal to digits. If d has fewer fractional digits than digits, d is returned unchanged.</returns>
        /// <exception cref="ArgumentOutOfRangeException">digits is less than 0 or greater than 15.</exception>
        /// <exception cref="ArgumentException">mode is not a valid value of MidpointRounding.</exception>
        [Pure]
        public static double Round(double d, int digits, MidpointRounding mode) => Math.Round(d, digits, mode);

        /// <summary>
        /// Rounds a decimal value to the nearest integer, and uses the specified rounding convention for midpoint values.
        /// </summary>
        /// <param name="d">A decimal number to be rounded.</param>
        /// <param name="mode">Specification for how to round d if it is midway between two other numbers.</param>
        /// <returns>The integer nearest d. If d is halfway between two numbers, one of which is even and the other odd, then mode determines which of the two is returned.
        /// Note that this method returns a Decimal instead of an integral type.</returns>
        /// <exception cref="ArgumentException">mode is not a valid value of MidpointRounding.</exception>
        /// <exception cref="OverflowException">The result is outside the range of a Decimal.</exception>
        [Pure]
        public static decimal Round(decimal d, MidpointRounding mode) => Math.Round(d, mode);

        /// <summary>
        /// Rounds a double-precision floating-point value to the nearest integer, and uses the specified rounding convention for midpoint values.
        /// </summary>
        /// <param name="d">A double-precision floating-point number to be rounded.</param>
        /// <param name="mode">Specification for how to round d if it is midway between two other numbers.</param>
        /// <returns>The integer nearest d. If d is halfway between two integers, one of which is even and the other odd, then mode determines which of the two is returned.
        /// Note that this method returns a Double instead of an integral type.</returns>
        /// <exception cref="ArgumentException">mode is not a valid value of MidpointRounding.</exception>
        [Pure]
        public static double Round(double d, MidpointRounding mode) => Math.Round(d, mode);

        /// <summary>
        /// Rounds a decimal value to a specified number of fractional digits, and rounds midpoint values to the nearest even number.
        /// </summary>
        /// <param name="d">A decimal number to be rounded.</param>
        /// <param name="digits">The number of fractional digits in the return value.</param>
        /// <returns>The number nearest to d that contains a number of fractional digits equal to digits.</returns>
        /// <exception cref="ArgumentOutOfRangeException"> digits is less than 0 or greater than 15.</exception>
        /// <exception cref="OverflowException">The result is outside the range of a Decimal.</exception>
        [Pure]
        public static decimal Round(decimal d, int digits) => Math.Round(d, digits);

        /// <summary>
        /// Rounds a double-precision floating-point value to a specified number of fractional digits, and rounds midpoint values to the nearest even number.
        /// </summary>
        /// <param name="d">A double-precision floating-point number to be rounded.</param>
        /// <param name="digits">The number of fractional digits in the return value.</param>
        /// <returns>The number nearest to value that contains a number of fractional digits equal to digits.</returns>
        /// <exception cref="ArgumentOutOfRangeException"> digits is less than 0 or greater than 15.</exception>
        [Pure]
        public static double Round(double d, int digits) => Math.Round(d, digits);

        /// <summary>
        /// Rounds a decimal value to the nearest integral value, and rounds midpoint values to the nearest even number.
        /// </summary>
        /// <param name="d">A decimal number to be rounded.</param>
        /// <returns>The integer nearest the d parameter. If the fractional component of d is halfway between two integers, one of which is even and the other odd, the even number is returned.
        /// Note that this method returns a Decimal instead of an integral type.</returns>
        /// <exception cref="OverflowException">The result is outside the range of a Decimal.</exception>
        [Pure]
        public static decimal Round(decimal d) => Math.Round(d);

        /// <summary>
        /// Rounds a double-precision floating-point value to the nearest integral value, and rounds midpoint values to the nearest even number.
        /// </summary>
        /// <param name="d">A double-precision floating-point number to be rounded.</param>
        /// <returns>The integer nearest d. If the fractional component of d is halfway between two integers, one of which is even and the other odd, then the even number is returned.
        /// Note that this method returns a Double instead of an integral type.</returns>
        [Pure]
        public static double Round(double d) => Math.Round(d);

        /// <summary>
        /// Calculates the integral part of a specified decimal number.
        /// </summary>
        /// <param name="d">A number to truncate.</param>
        /// <returns>The integral part of d; that is, the number that remains after any fractional digits have been discarded.</returns>
        [Pure]
        public static decimal Truncate(decimal d) => Math.Truncate(d);

        /// <summary>
        /// Calculates the integral part of a specified double-precision floating-point number.
        /// </summary>
        /// <param name="d">A number to truncate.</param>
        /// <returns>The integral part of d; that is, the number that remains after any fractional digits have been discarded, or one of the values listed in the following table.</returns>
        [Pure]
        public static double Truncate(double d) => Math.Truncate(d);

        /// <summary>
        /// Returns an integer that indicates the sign of a sbyte.
        /// </summary>
        /// <param name="d">A signed number.</param>
        /// <returns>If d ≤ -1 returns -1, if 1 ≤ d returns 1 and if d = 0 returns 0.</returns>
        [Pure]
        public static int Sign(sbyte d) => Math.Sign(d);

        /// <summary>
        /// Returns an integer that indicates the sign of a short.
        /// </summary>
        /// <param name="d">A signed number.</param>
        /// <returns>If d ≤ -1 returns -1, if 1 ≤ d returns 1 and if d = 0 returns 0.</returns>
        [Pure]
        public static int Sign(short d) => Math.Sign(d);

        /// <summary>
        /// Returns an integer that indicates the sign of a int.
        /// </summary>
        /// <param name="d">A signed number.</param>
        /// <returns>If d ≤ -1 returns -1, if 1 ≤ d returns 1 and if d = 0 returns 0.</returns>
        [Pure]
        public static int Sign(int d) => Math.Sign(d);

        /// <summary>
        /// Returns an integer that indicates the sign of a float.
        /// </summary>
        /// <param name="d">A signed number.</param>
        /// <returns>If d ≤ -1 returns -1, if 1 ≤ d returns 1 and if d = 0 returns 0.</returns>
        [Pure]
        public static int Sign(float d) => Math.Sign(d);

        /// <summary>
        /// Returns an integer that indicates the sign of a decimal.
        /// </summary>
        /// <param name="d">A signed number.</param>
        /// <returns>If d ≤ -1 returns -1, if 1 ≤ d returns 1 and if d = 0 returns 0.</returns>
        [Pure]
        public static int Sign(decimal d) => Math.Sign(d);

        /// <summary>
        /// Returns an integer that indicates the sign of a double.
        /// </summary>
        /// <param name="d">A signed number.</param>
        /// <returns>If d ≤ -1 returns -1, if 1 ≤ d returns 1 and if d = 0 returns 0.</returns>
        [Pure]
        public static int Sign(double d) => Math.Sign(d);

        /// <summary>
        /// Returns an integer that indicates the sign of a long.
        /// </summary>
        /// <param name="d">A signed number.</param>
        /// <returns>If d ≤ -1 returns -1, if 1 ≤ d returns 1 and if d = 0 returns 0.</returns>
        [Pure]
        public static int Sign(long d) => Math.Sign(d);

        /// <summary>
        /// Returns the next power of two that is greater than or equal to the specified number.
        /// </summary>
        /// <param name="n">The specified number.</param>
        /// <returns>The next power of two.</returns>
        [Pure]
        public static long NextPowerOfTwo(long n)
        {
            if (n < 0)
            {
                throw new ArgumentOutOfRangeException(nameof(n), "Must be positive.");
            }

            return (long)Math.Pow(2, Math.Ceiling(Math.Log(n, 2)));
        }

        /// <summary>
        /// Returns the next power of two that is greater than or equal to the specified number.
        /// </summary>
        /// <param name="n">The specified number.</param>
        /// <returns>The next power of two.</returns>
        [Pure]
        public static int NextPowerOfTwo(int n)
        {
            if (n < 0)
            {
                throw new ArgumentOutOfRangeException(nameof(n), "Must be positive.");
            }

            return (int)Math.Pow(2, Math.Ceiling(Math.Log(n, 2)));
        }

        /// <summary>
        /// Returns the next power of two that is greater than or equal to the specified number.
        /// </summary>
        /// <param name="n">The specified number.</param>
        /// <returns>The next power of two.</returns>
        [Pure]
        public static float NextPowerOfTwo(float n)
        {
            if (n < 0)
            {
                throw new ArgumentOutOfRangeException(nameof(n), "Must be positive.");
            }

            return MathF.Pow(2, MathF.Ceiling(MathF.Log(n, 2)));
        }

        /// <summary>
        /// Returns the next power of two that is greater than or equal to the specified number.
        /// </summary>
        /// <param name="n">The specified number.</param>
        /// <returns>The next power of two.</returns>
        [Pure]
        public static double NextPowerOfTwo(double n)
        {
            if (n < 0)
            {
                throw new ArgumentOutOfRangeException(nameof(n), "Must be positive.");
            }

            return Math.Pow(2, Math.Ceiling(Math.Log(n, 2)));
        }

        /// <summary>
        /// Calculates the factorial of a given natural number.
        /// </summary>
        /// <param name="n">The number.</param>
        /// <returns>The factorial of <paramref name="n"/>.</returns>
        [Pure]
        public static long Factorial(int n)
        {
            long result = 1;

            for (; n > 1; n--)
            {
                result *= n;
            }

            return result;
        }

        /// <summary>
        /// Calculates the binomial coefficient <paramref name="n"/> above <paramref name="k"/>.
        /// </summary>
        /// <param name="n">The n.</param>
        /// <param name="k">The k.</param>
        /// <returns>n! / (k! * (n - k)!).</returns>
        [Pure]
        public static long BinomialCoefficient(int n, int k)
        {
            return Factorial(n) / (Factorial(k) * Factorial(n - k));
        }

        /// <summary>
        /// Returns an approximation of the inverse square root of left number.
        /// </summary>
        /// <param name="x">A number.</param>
        /// <returns>An approximation of the inverse square root of the specified number, with an upper error bound of 0.001.</returns>
        /// <remarks>
        /// This is an improved implementation of the the method known as Carmack's inverse square root
        /// which is found in the Quake III source code. This implementation comes from
        /// http://www.codemaestro.com/reviews/review00000105.html. For the history of this method, see
        /// http://www.beyond3d.com/content/articles/8/.
        /// </remarks>
        [Pure]
        public static float InverseSqrtFast(float x)
        {
            unsafe
            {
                var xhalf = 0.5f * x;
                var i = *(int*)&x; // Read bits as integer.
                i = 0x5f375a86 - (i >> 1); // Make an initial guess for Newton-Raphson approximation
                x = *(float*)&i; // Convert bits back to float
                x = x * (1.5f - (xhalf * x * x)); // Perform left single Newton-Raphson step.
                return x;
            }
        }

        /// <summary>
        /// Returns an approximation of the inverse square root of left number.
        /// </summary>
        /// <param name="x">A number.</param>
        /// <returns>An approximation of the inverse square root of the specified number, with an upper error bound of 0.001.</returns>
        /// <remarks>
        /// This is an improved implementation of the the method known as Carmack's inverse square root
        /// which is found in the Quake III source code. This implementation comes from
        /// http://www.codemaestro.com/reviews/review00000105.html. For the history of this method, see
        /// http://www.beyond3d.com/content/articles/8/.
        /// double magic number from: https://cs.uwaterloo.ca/~m32rober/rsqrt.pdf
        /// chapter 4.8.
        /// </remarks>
        [Pure]
        public static double InverseSqrtFast(double x)
        {
            unsafe
            {
                double xhalf = 0.5 * x;
                long i = *(long*)&x; // Read bits as long.
                i = 0x5fe6eb50c7b537a9 - (i >> 1); // Make an initial guess for Newton-Raphson approximation
                x = *(double*)&i; // Convert bits back to double
                x = x * (1.5 - (xhalf * x * x)); // Perform left single Newton-Raphson step.
                return x;
            }
        }

        /// <summary>
        /// Convert degrees to radians.
        /// </summary>
        /// <param name="degrees">An angle in degrees.</param>
        /// <returns>The angle expressed in radians.</returns>
        [Pure]
        public static float DegreesToRadians(float degrees)
        {
            const float degToRad = MathF.PI / 180.0f;
            return degrees * degToRad;
        }

        /// <summary>
        /// Convert radians to degrees.
        /// </summary>
        /// <param name="radians">An angle in radians.</param>
        /// <returns>The angle expressed in degrees.</returns>
        [Pure]
        public static float RadiansToDegrees(float radians)
        {
            const float radToDeg = 180.0f / MathF.PI;
            return radians * radToDeg;
        }

        /// <summary>
        /// Convert degrees to radians.
        /// </summary>
        /// <param name="degrees">An angle in degrees.</param>
        /// <returns>The angle expressed in radians.</returns>
        [Pure]
        public static double DegreesToRadians(double degrees)
        {
            const double degToRad = Math.PI / 180.0;
            return degrees * degToRad;
        }

        /// <summary>
        /// Convert radians to degrees.
        /// </summary>
        /// <param name="radians">An angle in radians.</param>
        /// <returns>The angle expressed in degrees.</returns>
        [Pure]
        public static double RadiansToDegrees(double radians)
        {
            const double radToDeg = 180.0 / Math.PI;
            return radians * radToDeg;
        }

        /// <summary>
        /// Swaps two float values.
        /// </summary>
        /// <typeparam name="T">The type of the values to swap.</typeparam>
        /// <param name="a">The first value.</param>
        /// <param name="b">The second value.</param>
        public static void Swap<T>(ref T a, ref T b)
        {
            var temp = a;
            a = b;
            b = temp;
        }

        /// <summary>
        /// Clamps a number between a minimum and a maximum.
        /// </summary>
        /// <param name="n">The number to clamp.</param>
        /// <param name="min">The minimum allowed value.</param>
        /// <param name="max">The maximum allowed value.</param>
        /// <returns>min, if n is lower than min; max, if n is higher than max; n otherwise.</returns>
        [Pure]
        public static int Clamp(int n, int min, int max)
        {
            return Math.Max(Math.Min(n, max), min);
        }

        /// <summary>
        /// Clamps a number between a minimum and a maximum.
        /// </summary>
        /// <param name="n">The number to clamp.</param>
        /// <param name="min">The minimum allowed value.</param>
        /// <param name="max">The maximum allowed value.</param>
        /// <returns>min, if n is lower than min; max, if n is higher than max; n otherwise.</returns>
        [Pure]
        public static float Clamp(float n, float min, float max)
        {
            return Math.Max(Math.Min(n, max), min);
        }

        /// <summary>
        /// Clamps a number between a minimum and a maximum.
        /// </summary>
        /// <param name="n">The number to clamp.</param>
        /// <param name="min">The minimum allowed value.</param>
        /// <param name="max">The maximum allowed value.</param>
        /// <returns>min, if n is lower than min; max, if n is higher than max; n otherwise.</returns>
        [Pure]
        public static double Clamp(double n, double min, double max)
        {
            return Math.Max(Math.Min(n, max), min);
        }

        /// <summary>
        /// Scales the specified number linearly between a minimum and a maximum.
        /// </summary>
        /// <remarks>If the value range is zero, this function will throw a divide by zero exception.</remarks>
        /// <param name="value">The number to scale.</param>
        /// <param name="valueMin">The minimum expected number (inclusive).</param>
        /// <param name="valueMax">The maximum expected number (inclusive).</param>
        /// <param name="resultMin">The minimum output number (inclusive).</param>
        /// <param name="resultMax">The maximum output number (inclusive).</param>
        /// <returns>The number, scaled linearly between min and max.</returns>
        [Pure]
        public static int MapRange(int value, int valueMin, int valueMax, int resultMin, int resultMax)
        {
            int inRange = valueMax - valueMin;
            int resultRange = resultMax - resultMin;
            return resultMin + (resultRange * ((value - valueMin) / inRange));
        }

        /// <summary>
        /// Scales the specified number linearly between a minimum and a maximum.
        /// </summary>
        /// <remarks>If the value range is zero, this function will throw a divide by zero exception.</remarks>
        /// <param name="value">The number to scale.</param>
        /// <param name="valueMin">The minimum expected number (inclusive).</param>
        /// <param name="valueMax">The maximum expected number (inclusive).</param>
        /// <param name="resultMin">The minimum output number (inclusive).</param>
        /// <param name="resultMax">The maximum output number (inclusive).</param>
        /// <returns>The number, scaled linearly between min and max.</returns>
        [Pure]
        public static float MapRange(float value, float valueMin, float valueMax, float resultMin, float resultMax)
        {
            float inRange = valueMax - valueMin;
            float resultRange = resultMax - resultMin;
            return resultMin + (resultRange * ((value - valueMin) / inRange));
        }

        /// <summary>
        /// Scales the specified number linearly between a minimum and a maximum.
        /// </summary>
        /// <remarks>If the value range is zero, this function will throw a divide by zero exception.</remarks>
        /// <param name="value">The number to scale.</param>
        /// <param name="valueMin">The minimum expected number (inclusive).</param>
        /// <param name="valueMax">The maximum expected number (inclusive).</param>
        /// <param name="resultMin">The minimum output number (inclusive).</param>
        /// <param name="resultMax">The maximum output number (inclusive).</param>
        /// <returns>The number, scaled linearly between min and max.</returns>
        [Pure]
        public static double MapRange(double value, double valueMin, double valueMax, double resultMin, double resultMax)
        {
            double inRange = valueMax - valueMin;
            double resultRange = resultMax - resultMin;
            return resultMin + (resultRange * ((value - valueMin) / inRange));
        }

        /// <summary>
        /// Approximates floating point equality with a maximum number of different bits.
        /// This is typically used in place of an epsilon comparison.
        /// see: https://randomascii.wordpress.com/2012/02/25/comparing-floating-point-numbers-2012-edition/
        /// see: https://stackoverflow.com/questions/3874627/floating-point-comparison-functions-for-c-sharp.
        /// </summary>
        /// <param name="a">the first value to compare.</param>
        /// <param name="b">>the second value to compare.</param>
        /// <param name="maxDeltaBits">the number of floating point bits to check.</param>
        /// <returns>true if the values are approximately equal; otherwise, false.</returns>
        [Pure]
        public static bool ApproximatelyEqual(float a, float b, int maxDeltaBits)
        {
            // we use longs here, otherwise we run into a two's complement problem, causing this to fail with -2 and 2.0
            long k = BitConverter.SingleToInt32Bits(a);
            if (k < 0)
            {
                k = int.MinValue - k;
            }

            long l = BitConverter.SingleToInt32Bits(b);
            if (l < 0)
            {
                l = int.MinValue - l;
            }

            var intDiff = Math.Abs(k - l);
            return intDiff <= 1 << maxDeltaBits;
        }

        /// <summary>
        /// Approximates double-precision floating point equality by an epsilon (maximum error) value.
        /// This method is designed as a "fits-all" solution and attempts to handle as many cases as possible.
        /// </summary>
        /// <param name="a">The first float.</param>
        /// <param name="b">The second float.</param>
        /// <param name="epsilon">The maximum error between the two.</param>
        /// <returns>
        ///  <value>true</value> if the values are approximately equal within the error margin; otherwise,
        /// <value>false</value>.
        /// </returns>
        [SuppressMessage("ReSharper", "CompareOfFloatsByEqualityOperator", Justification = "Used for early bailout.")]
        [Pure]
        public static bool ApproximatelyEqualEpsilon(double a, double b, double epsilon)
        {
            const double doubleNormal = (1L << 52) * double.Epsilon;
            var absA = Math.Abs(a);
            var absB = Math.Abs(b);
            var diff = Math.Abs(a - b);

            if (a == b)
            {
                // Shortcut, handles infinities
                return true;
            }

            if (a == 0.0f || b == 0.0f || diff < doubleNormal)
            {
                // a or b is zero, or both are extremely close to it.
                // relative error is less meaningful here
                return diff < epsilon * doubleNormal;
            }

            // use relative error
            return diff / Math.Min(absA + absB, double.MaxValue) < epsilon;
        }

        /// <summary>
        /// Approximates single-precision floating point equality by an epsilon (maximum error) value.
        /// This method is designed as a "fits-all" solution and attempts to handle as many cases as possible.
        /// </summary>
        /// <param name="a">The first float.</param>
        /// <param name="b">The second float.</param>
        /// <param name="epsilon">The maximum error between the two.</param>
        /// <returns>
        ///  <value>true</value> if the values are approximately equal within the error margin; otherwise,
        ///  <value>false</value>.
        /// </returns>
        [SuppressMessage("ReSharper", "CompareOfFloatsByEqualityOperator", Justification = "Used for early bailout.")]
        [Pure]
        public static bool ApproximatelyEqualEpsilon(float a, float b, float epsilon)
        {
            const float floatNormal = (1 << 23) * float.Epsilon;
            var absA = Math.Abs(a);
            var absB = Math.Abs(b);
            var diff = Math.Abs(a - b);

            if (a == b)
            {
                // Shortcut, handles infinities
                return true;
            }

            if (a == 0.0f || b == 0.0f || diff < floatNormal)
            {
                // a or b is zero, or both are extremely close to it.
                // relative error is less meaningful here
                return diff < epsilon * floatNormal;
            }

            // use relative error
            var relativeError = diff / Math.Min(absA + absB, float.MaxValue);
            return relativeError < epsilon;
        }

        /// <summary>
        /// Approximates equivalence between two single-precision floating-point numbers on a direct human scale.
        /// It is important to note that this does not approximate equality - instead, it merely checks whether or not
        /// two numbers could be considered equivalent to each other within a certain tolerance. The tolerance is
        /// inclusive.
        /// </summary>
        /// <param name="a">The first value to compare.</param>
        /// <param name="b">The second value to compare.</param>
        /// <param name="tolerance">The tolerance within which the two values would be considered equivalent.</param>
        /// <returns>Whether or not the values can be considered equivalent within the tolerance.</returns>
        [SuppressMessage("ReSharper", "CompareOfFloatsByEqualityOperator", Justification = "Used for early bailout.")]
        [Pure]
        public static bool ApproximatelyEquivalent(float a, float b, float tolerance)
        {
            if (a == b)
            {
                // Early bailout, handles infinities
                return true;
            }

            var diff = Math.Abs(a - b);
            return diff <= tolerance;
        }

        /// <summary>
        /// Approximates equivalence between two double-precision floating-point numbers on a direct human scale.
        /// It is important to note that this does not approximate equality - instead, it merely checks whether or not
        /// two numbers could be considered equivalent to each other within a certain tolerance. The tolerance is
        /// inclusive.
        /// </summary>
        /// <param name="a">The first value to compare.</param>
        /// <param name="b">The second value to compare.</param>
        /// <param name="tolerance">The tolerance within which the two values would be considered equivalent.</param>
        /// <returns>Whether or not the values can be considered equivalent within the tolerance.</returns>
        [SuppressMessage("ReSharper", "CompareOfFloatsByEqualityOperator", Justification = "Used for early bailout.")]
        [Pure]
        public static bool ApproximatelyEquivalent(double a, double b, double tolerance)
        {
            if (a == b)
            {
                // Early bailout, handles infinities
                return true;
            }

            var diff = Math.Abs(a - b);
            return diff <= tolerance;
        }

        /// <summary>
        /// Linearly interpolates between a and b by t.
        /// </summary>
        /// <param name="start">Start value.</param>
        /// <param name="end">End value.</param>
        /// <param name="t">Value of the interpollation between a and b. Clamped to [0, 1].</param>
        /// <returns>The interpolated result between the a and b values.</returns>
        [Pure]
        public static float Lerp(float start, float end, float t)
        {
            t = Math.Clamp(t, 0, 1);
            return start + (t * (end - start));
        }

        /// <summary>
        /// Linearly interpolates between a and b by t.
        /// </summary>
        /// <param name="start">Start value.</param>
        /// <param name="end">End value.</param>
        /// <param name="t">Value of the interpollation between a and b. Clamped to [0, 1].</param>
        /// <returns>The interpolated result between the a and b values.</returns>
        [Pure]
        public static double Lerp(double start, double end, double t)
        {
            t = Math.Clamp(t, 0, 1);
            return start + (t * (end - start));
        }

        /// <summary>
        /// Normalizes an angle to the range (-180, 180].
        /// </summary>
        /// <param name="angle">The angle in degrees to normalize.</param>
        /// <returns>The normalized angle in the range (-180, 180].</returns>
        public static float NormalizeAngle(float angle)
        {
            // returns angle in the range [0, 360)
            angle = ClampAngle(angle);

            if (angle > 180f)
            {
                // shift angle to range (-180, 180]
                angle -= 360f;
            }

            return angle;
        }

        /// <summary>
        /// Normalizes an angle to the range (-180, 180].
        /// </summary>
        /// <param name="angle">The angle in degrees to normalize.</param>
        /// <returns>The normalized angle in the range (-180, 180].</returns>
        public static double NormalizeAngle(double angle)
        {
            // returns angle in the range [0, 360)
            angle = ClampAngle(angle);

            if (angle > 180f)
            {
                // shift angle to range (-180, 180]
                angle -= 360f;
            }

            return angle;
        }

        /// <summary>
        /// Normalizes an angle to the range (-π, π].
        /// </summary>
        /// <param name="angle">The angle in radians to normalize.</param>
        /// <returns>The normalized angle in the range (-π, π].</returns>
        public static float NormalizeRadians(float angle)
        {
            // returns angle in the range [0, 2π).
            angle = ClampRadians(angle);

            if (angle > Pi)
            {
                // shift angle to range (-π, π]
                angle -= 2 * Pi;
            }

            return angle;
        }

        /// <summary>
        /// Normalizes an angle to the range (-π, π].
        /// </summary>
        /// <param name="angle">The angle in radians to normalize.</param>
        /// <returns>The normalized angle in the range (-π, π].</returns>
        public static double NormalizeRadians(double angle)
        {
            // returns angle in the range [0, 2π).
            angle = ClampRadians(angle);

            if (angle > Pi)
            {
                // shift angle to range (-π, π]
                angle -= 2 * Pi;
            }

            return angle;
        }

        /// <summary>
        /// Clamps an angle to the range [0, 360).
        /// </summary>
        /// <param name="angle">The angle to clamp in degrees.</param>
        /// <returns>The clamped angle in the range [0, 360).</returns>
        public static float ClampAngle(float angle)
        {
            // mod angle so it's in the range (-360, 360)
            angle %= 360f;

            if (angle < 0.0f)
            {
                // shift angle to the range [0, 360)
                angle += 360f;
            }

            return angle;
        }

        /// <summary>
        /// Clamps an angle to the range [0, 360).
        /// </summary>
        /// <param name="angle">The angle to clamp in degrees.</param>
        /// <returns>The clamped angle in the range [0, 360).</returns>
        public static double ClampAngle(double angle)
        {
            // mod angle so it's in the range (-360, 360)
            angle %= 360d;

            if (angle < 0.0d)
            {
                // shift angle to the range [0, 360)
                angle += 360d;
            }

            return angle;
        }

        /// <summary>
        /// Clamps an angle to the range [0, 2π).
        /// </summary>
        /// <param name="angle">The angle to clamp in radians.</param>
        /// <returns>The clamped angle in the range [0, 2π).</returns>
        public static float ClampRadians(float angle)
        {
            // mod angle so it's in the range (-2π,2π)
            angle %= TwoPi;

            if (angle < 0.0f)
            {
                // shift angle to the range [0,2π)
                angle += TwoPi;
            }

            return angle;
        }

        /// <summary>
        /// Clamps an angle to the range [0, 2π).
        /// </summary>
        /// <param name="angle">The angle to clamp in radians.</param>
        /// <returns>The clamped angle in the range [0, 2π).</returns>
        public static double ClampRadians(double angle)
        {
            // mod angle so it's in the range (-2π,2π)
            angle %= 2d * Math.PI;

            if (angle < 0.0d)
            {
                // shift angle to the range [0,2π)
                angle += 2d * Math.PI;
            }

            return angle;
        }

<<<<<<< HEAD
        internal static readonly string ListSeparator = CultureInfo.CurrentCulture.TextInfo.ListSeparator;

        internal static string GetListSeparator(IFormatProvider formatProvider)
        {
            return formatProvider is CultureInfo cultureInfo
                ? cultureInfo.TextInfo.ListSeparator
                : ListSeparator;
        }
=======
        internal static string ListSeparator => CultureInfo.CurrentCulture.TextInfo.ListSeparator;
>>>>>>> 6553fc77
    }
}<|MERGE_RESOLUTION|>--- conflicted
+++ resolved
@@ -1321,8 +1321,7 @@
             return angle;
         }
 
-<<<<<<< HEAD
-        internal static readonly string ListSeparator = CultureInfo.CurrentCulture.TextInfo.ListSeparator;
+        internal static string ListSeparator => CultureInfo.CurrentCulture.TextInfo.ListSeparator;
 
         internal static string GetListSeparator(IFormatProvider formatProvider)
         {
@@ -1330,8 +1329,5 @@
                 ? cultureInfo.TextInfo.ListSeparator
                 : ListSeparator;
         }
-=======
-        internal static string ListSeparator => CultureInfo.CurrentCulture.TextInfo.ListSeparator;
->>>>>>> 6553fc77
     }
 }