//
// JoystickState.cs
//
// Copyright (C) OpenTK
//
// This software may be modified and distributed under the terms
// of the MIT license. See the LICENSE file for details.

using System;
using System.Collections;
using System.Runtime.CompilerServices;
using System.Text;
using OpenTK.Core;
using OpenTK.Mathematics;
using OpenTK.Windowing.Common;
using OpenTK.Windowing.Common.Input;

[assembly: InternalsVisibleTo("OpenTK.Windowing.Desktop")]
[assembly: InternalsVisibleTo("OpenTK.Tests")]

namespace OpenTK.Windowing.GraphicsLibraryFramework
{
    /// <summary>
    /// Encapsulates the state of a joystick device.
    /// </summary>
    public class JoystickState
    {
        private Hat[] _hats;
        private float[] _axes;
        private BitArray _buttons;

        private Hat[] _hatsPrevious;
        private float[] _axesPrevious;
        private BitArray _buttonsPrevious;

        /// <summary>
        /// Gets the identity of the joystick this state describes.
        /// </summary>
        public int Id { get; }

        /// <summary>
        /// Gets the name of the joystick this state describes.
        /// </summary>
        public string Name { get; }

        /// <summary>
        /// Gets the number of buttons on the joystick this state describes.
        /// </summary>
        public int ButtonCount { get => _buttons.Length; }

        /// <summary>
        /// Gets the number of axes on the joystick this state describes.
        /// </summary>
        public int AxisCount { get => _axes.Length; }

        /// <summary>
        /// Gets the number of hats on the joystick this state describes.
        /// </summary>
        public int HatCount { get => _hats.Length; }

        internal JoystickState(int hatCount, int axesCount, int buttonCount, int id, string name)
        {
            _hats = new Hat[hatCount];
            _axes = new float[axesCount];
            _buttons = new BitArray(buttonCount);

            _hatsPrevious = new Hat[hatCount];
            _axesPrevious = new float[axesCount];
            _buttonsPrevious = new BitArray(buttonCount);

            Id = id;
            Name = name;
        }

        private JoystickState(JoystickState source)
            : this(
                   source._hats.Length,
                   source._axes.Length,
                   source._buttons.Length,
                   source.Id,
                   source.Name)
        {
            Array.Copy(source._hats, _hats, source._hats.Length);
            Array.Copy(source._axes, _axes, source._axes.Length);
            _buttons = (BitArray)source._buttons.Clone(); // Array.Copy(source._buttons, _buttons, source._buttons.Length);
            Array.Copy(source._hatsPrevious, _hatsPrevious, source._hatsPrevious.Length);
            Array.Copy(source._axesPrevious, _axesPrevious, source._axesPrevious.Length);
            _buttonsPrevious = (BitArray)source._buttonsPrevious.Clone(); // Array.Copy(source._previousButtons, _previousButtons, source._previousButtons.Length);
        }

        /// <summary>
        /// Gets a <see cref="Hat"/> describing the state of a hat.
        /// </summary>
        /// <param name="index">The index of the hat to check.</param>
        /// <returns>A <see cref="Hat"/> describing the hat state.</returns>
        public Hat GetHat(int index)
        {
            return _hats[index];
        }

        /// <summary>
        /// Gets a <see cref="Hat"/> describing the previous state of a hat.
        /// </summary>
        /// <param name="index">The index of the hat to check.</param>
        /// <returns>A <see cref="Hat"/> describing the hat state.</returns>
        public Hat GetHatPrevious(int index)
        {
            return _hatsPrevious[index];
        }

        [MethodImpl(MethodImplOptions.AggressiveInlining)]
        private void SetHat(int index, Hat value)
        {
            _hats[index] = value;
        }

        /// <summary>
        /// Gets a <see cref="bool"/> describing the state of a button in the current frame.
        /// </summary>
        /// <param name="index">The index of the button to check.</param>
        /// <returns><c>true</c> if the button is down; <c>false</c> otherwise.</returns>
        [MethodImpl(MethodImplOptions.AggressiveInlining)]
        public bool IsButtonDown(int index)
        {
            return _buttons[index];
        }

        /// <summary>
        /// Gets a <see cref="bool"/> describing whether the button was down in the previous frame.
        /// </summary>
        /// <param name="index">The index of the button.</param>
        /// <returns>Returns true if the button was down, or false if the button was not down.</returns>
        [MethodImpl(MethodImplOptions.AggressiveInlining)]
        public bool WasButtonDown(int index)
        {
            return _buttonsPrevious[index];
        }

        /// <summary>
        /// Gets a <see cref="bool"/> describing whether the specified button is down in the current frame but was up in the previous frame.
        /// </summary>
        /// <remarks>
        /// "Frame" refers to invocations of <see cref="NativeWindow.ProcessEvents()"/> here.
        /// </remarks>
        /// <param name="index">The index of the button.</param>
        /// <returns>True if the button is down in this frame, but not the last frame.</returns>
        [MethodImpl(MethodImplOptions.AggressiveInlining)]
        public bool IsButtonPressed(int index)
        {
            return IsButtonDown(index) && !WasButtonDown(index);
        }

        /// <summary>
        /// Gets a <see cref="bool"/> describing whether the specified button is up in the current frame but was down in the previous frame.
        /// </summary>
        /// <remarks>
        /// "Frame" refers to invocations of <see cref="NativeWindow.ProcessEvents()"/> here.
        /// </remarks>
        /// <param name="index">The index of the button.</param>
        /// <returns>True if the button is up in this frame, but down the last frame.</returns>
        [MethodImpl(MethodImplOptions.AggressiveInlining)]
        public bool IsButtonReleased(int index)
        {
            return !IsButtonDown(index) && WasButtonDown(index);
        }

        [MethodImpl(MethodImplOptions.AggressiveInlining)]
        private void SetButtonDown(int index, bool value)
        {
            _buttons[index] = value;
        }

        /// <summary>
        /// Gets a <see cref="float"/> between -1 and 1 describing the position of an axis.
        /// </summary>
        /// <param name="index">The index of the Axis to check.</param>
        /// <returns>A <see cref="float"/> between -1 and 1 describing the position of the axis.</returns>
        public float GetAxis(int index)
        {
            return _axes[index];
        }

        /// <summary>
        /// Gets a <see cref="float"/> between -1 and 1 describing the previous position of an axis.
        /// </summary>
        /// <param name="index">The index of the Axis to check.</param>
        /// <returns>A <see cref="float"/> between -1 and 1 describing the position of the axis.</returns>
        public float GetAxisPrevious(int index)
        {
            return _axesPrevious[index];
        }

        [MethodImpl(MethodImplOptions.AggressiveInlining)]
        private void SetAxis(int index, float value)
        {
            _axes[index] = value < -1 ? -1 : (value > 1 ? 1 : value);
        }

        [MethodImpl(MethodImplOptions.AggressiveInlining)]
        private void SetAxes(Span<float> axes)
        {
            if (axes.Length > _axes.Length)
            {
                _axes = new float[axes.Length];
            }
            axes.CopyTo(_axes);
        }

        /// <inheritdoc/>
        public override string ToString()
        {
            // string.Join internally uses a StringBuilder
            var joinedHats = string.Join(", ", _hats);
            var joinedAxes = string.Join(", ", _axes);

            var buttonBuilder = new StringBuilder();

            for (int i = 0; i < _buttons.Length; i++)
            {
                buttonBuilder.Append($", {(IsButtonDown(i) ? "down" : "up")}");
            }

            // String Interpolation uses string.Format which internally uses a StringBuilder
            return $"{{id: {Id}, name: {Name}, hats: [{joinedHats}], axes: [{joinedAxes}], buttons: [{buttonBuilder}]}}";
        }

        internal unsafe void Update()
        {
            UpdateHats();

            UpdateAxes();

            UpdateButtons();
        }

        private unsafe void UpdateButtons()
        {
<<<<<<< HEAD
            (_buttons, _buttonsPrevious) = (_buttonsPrevious, _buttons);
=======
            MathHelper.Swap(ref _buttons, ref _buttonsPrevious);
>>>>>>> aca1ee4f

            var b = GLFW.GetJoystickButtonsRaw(Id, out int count);
            for (var j = 0; j < count; j++)
            {
                SetButtonDown(j, b[j] == JoystickInputAction.Press);
            }
        }

        [MethodImpl(MethodImplOptions.AggressiveInlining)]
        private void UpdateAxes()
        {
<<<<<<< HEAD
            (_axes, _axesPrevious) = (_axesPrevious, _axes);
=======
            MathHelper.Swap(ref _axes, ref _axesPrevious);
>>>>>>> aca1ee4f

            var axes = GLFW.GetJoystickAxes(Id);
            SetAxes(axes);
        }

        private unsafe void UpdateHats()
        {
<<<<<<< HEAD
            (_hats, _hatsPrevious) = (_hatsPrevious, _hats);
=======
            MathHelper.Swap(ref _hats, ref _hatsPrevious);
>>>>>>> aca1ee4f

            var h = GLFW.GetJoystickHatsRaw(Id, out int count);
            for (var j = 0; j < count; j++)
            {
                SetHat(j, (Hat)h[j]);
            }
        }

        /// <summary>
        /// Gets an immutable snapshot of this JoystickState.
        /// This can be used to save the current joystick state for comparison later on.
        /// </summary>
        /// <returns>Returns an immutable snapshot of this JoystickState.</returns>
        public JoystickState GetSnapshot()
        {
            return new JoystickState(this);
        }
    }
}<|MERGE_RESOLUTION|>--- conflicted
+++ resolved
@@ -235,11 +235,7 @@
 
         private unsafe void UpdateButtons()
         {
-<<<<<<< HEAD
             (_buttons, _buttonsPrevious) = (_buttonsPrevious, _buttons);
-=======
-            MathHelper.Swap(ref _buttons, ref _buttonsPrevious);
->>>>>>> aca1ee4f
 
             var b = GLFW.GetJoystickButtonsRaw(Id, out int count);
             for (var j = 0; j < count; j++)
@@ -251,11 +247,7 @@
         [MethodImpl(MethodImplOptions.AggressiveInlining)]
         private void UpdateAxes()
         {
-<<<<<<< HEAD
             (_axes, _axesPrevious) = (_axesPrevious, _axes);
-=======
-            MathHelper.Swap(ref _axes, ref _axesPrevious);
->>>>>>> aca1ee4f
 
             var axes = GLFW.GetJoystickAxes(Id);
             SetAxes(axes);
@@ -263,11 +255,7 @@
 
         private unsafe void UpdateHats()
         {
-<<<<<<< HEAD
             (_hats, _hatsPrevious) = (_hatsPrevious, _hats);
-=======
-            MathHelper.Swap(ref _hats, ref _hatsPrevious);
->>>>>>> aca1ee4f
 
             var h = GLFW.GetJoystickHatsRaw(Id, out int count);
             for (var j = 0; j < count; j++)
