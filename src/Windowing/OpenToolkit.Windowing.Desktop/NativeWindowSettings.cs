//
// NativeWindowSettings.cs
//
// Copyright (C) 2019 OpenTK
//
// This software may be modified and distributed under the terms
// of the MIT license. See the LICENSE file for details.
//

using System;
using OpenToolkit.GraphicsLibraryFramework;
using OpenToolkit.Mathematics;
using OpenToolkit.Windowing.Common;
using OpenToolkit.Windowing.Common.Input;
using Monitor = OpenToolkit.Windowing.Common.Monitor;

namespace OpenToolkit.Windowing.Desktop
{
    /// <summary>
    /// Implementation of <see cref="INativeWindowProperties"/>.
    /// <see cref="NativeWindow"/> related settings.
    /// </summary>
    public class NativeWindowSettings : INativeWindowProperties
    {
        /// <summary>
        /// Gets the default settings for a <see cref="NativeWindow"/>.
        /// </summary>
        public static readonly NativeWindowSettings Default = new NativeWindowSettings();

        /// <summary>
        /// Initializes a new instance of the <see cref="NativeWindowSettings"/> class.
        /// </summary>
        public NativeWindowSettings()
        {
            IsEventDriven = false;

            unsafe
            {
                CurrentMonitor = new Monitor((IntPtr)GLFWProvider.GLFW.Value.GetPrimaryMonitor());
            }

            Title = "OpenTK Window";
            IsFocused = true;
            IsVisible = true;

            WindowState = WindowState.Normal;
            WindowBorder = WindowBorder.Resizable;

            X = GLFW.DontCare;
            Y = GLFW.DontCare;

            Width = 640;
            Height = 360;

            IsFullscreen = false;

            Exists = true;
        }

        /// <inheritdoc />
        public WindowIcon Icon { get; set; }

        /// <inheritdoc />
        public bool IsEventDriven { get; set; }

        /// <inheritdoc />
        public string ClipboardString { get; set; }

        /// <inheritdoc />
        public Monitor CurrentMonitor { get; set; }

        /// <inheritdoc />
        public string Title { get; set; }

        /// <inheritdoc />
        public bool IsFocused { get; set; }

        /// <inheritdoc />
        public bool IsVisible { get; set; }

        /// <inheritdoc />
        public bool Exists { get; }

        /// <inheritdoc />
        public WindowState WindowState { get; set; }

        /// <inheritdoc />
        public WindowBorder WindowBorder { get; set; }

        /// <inheritdoc />
        public Box2i Bounds
        {
<<<<<<< HEAD
            get => Box2i.FromDimensions(Location, Size);
            set
            {
                _location = new Vector2i(value.Left, value.Left);
                _size = new Vector2i(value.Width, value.Height);
=======
            get => new Box2(Location, Location + Size);
            set
            {
                _location = value.Min;
                _size = value.Size;
>>>>>>> 8ec01ac7
            }
        }

        private Vector2i _location;

        /// <inheritdoc />
        public Vector2i Location
        {
            get => _location;
            set => _location = value;
        }

        private Vector2i _size;

        /// <inheritdoc />
        public Vector2i Size
        {
            get => _size;
            set => _size = value;
        }

        /// <inheritdoc />
        public int X
        {
            get => Location.X;
            set => _location.X = value;
        }

        /// <inheritdoc />
        public int Y
        {
            get => Location.Y;
            set => _location.Y = value;
        }

        /// <inheritdoc />
        public int Width
        {
            get => Size.X;
            set => _size.X = value;
        }

        /// <inheritdoc />
        public int Height
        {
            get => Size.Y;
            set => _size.Y = value;
        }

        /// <inheritdoc />
        public Box2i ClientRectangle
        {
<<<<<<< HEAD
            get => Box2i.FromDimensions(Location, Size);

            set
            {
                Location = new Vector2i(value.Right, value.Top);
                Size = new Vector2i(value.Width, value.Height);
=======
            get => new Box2(Location, Location + Size);
            set
            {
                Location = value.Min;
                Size = value.Size;
>>>>>>> 8ec01ac7
            }
        }

        /// <inheritdoc />
        public Vector2i ClientSize { get; }

        /// <inheritdoc />
        public bool IsFullscreen { get; set; }
    }
}<|MERGE_RESOLUTION|>--- conflicted
+++ resolved
@@ -90,19 +90,11 @@
         /// <inheritdoc />
         public Box2i Bounds
         {
-<<<<<<< HEAD
-            get => Box2i.FromDimensions(Location, Size);
-            set
-            {
-                _location = new Vector2i(value.Left, value.Left);
-                _size = new Vector2i(value.Width, value.Height);
-=======
-            get => new Box2(Location, Location + Size);
+            get => new Box2i(Location, Location + Size);
             set
             {
                 _location = value.Min;
                 _size = value.Size;
->>>>>>> 8ec01ac7
             }
         }
 
@@ -155,20 +147,11 @@
         /// <inheritdoc />
         public Box2i ClientRectangle
         {
-<<<<<<< HEAD
-            get => Box2i.FromDimensions(Location, Size);
-
-            set
-            {
-                Location = new Vector2i(value.Right, value.Top);
-                Size = new Vector2i(value.Width, value.Height);
-=======
-            get => new Box2(Location, Location + Size);
+            get => new Box2i(Location, Location + Size);
             set
             {
                 Location = value.Min;
                 Size = value.Size;
->>>>>>> 8ec01ac7
             }
         }
 
