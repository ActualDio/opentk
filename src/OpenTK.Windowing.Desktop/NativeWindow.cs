--- conflicted
+++ resolved
@@ -6,6 +6,7 @@
 using System.Collections.Generic;
 using System.ComponentModel;
 using System.Reflection;
+
 using System.Runtime.ExceptionServices;
 using System.Runtime.InteropServices;
 using System.Threading;
@@ -868,17 +869,7 @@
             }
             else
             {
-<<<<<<< HEAD
                 WindowPtr = GLFW.CreateWindow(settings.ClientSize.X, settings.ClientSize.Y, _title, null, (Window*)(settings.SharedContext?.WindowPtr ?? IntPtr.Zero));
-
-                if (settings.StartVisible)
-                {
-                    // If we are starting the window maximized or minimized we need to set that here.
-                    WindowState = settings.WindowState;
-                }
-=======
-                WindowPtr = GLFW.CreateWindow(settings.Size.X, settings.Size.Y, _title, null, (Window*)(settings.SharedContext?.WindowPtr ?? IntPtr.Zero));
->>>>>>> 32cef366
             }
 
             // For Vulkan, we need to pass ContextAPI.NoAPI, otherwise we will get an exception.
