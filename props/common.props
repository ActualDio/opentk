--- conflicted
+++ resolved
@@ -1,10 +1,6 @@
 <Project>
   <PropertyGroup>
-<<<<<<< HEAD
-    <LangVersion>latest</LangVersion>
-=======
     <LangVersion>7.3</LangVersion>
->>>>>>> 09284376
     <Copyright>Copyright (c) 2006 - 2018 Stefanos Apostolopoulos (stapostol@gmail.com) for the Open Toolkit library.</Copyright>
   </PropertyGroup>
 </Project>