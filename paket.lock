NUGET
  remote: https://www.nuget.org/api/v2
<<<<<<< HEAD
    FAKE (4.28)
    FsCheck (2.8)
      FSharp.Core (>= 3.1.2.5)
    FsCheck.Xunit (2.8)
      FsCheck (>= 2.8)
      xunit.extensibility.execution (>= 2.2 < 3.0)
=======
    FAKE (4.61.2)
    FsCheck (2.9)
      FSharp.Core (>= 4.1) - framework: >= net10, netstandard10, netstandard11, netstandard12, netstandard13, netstandard14, netstandard15
      FSharp.Core (>= 4.1.17) - framework: >= netstandard16
      NETStandard.Library (>= 1.6.1) - framework: >= netstandard16
    FsCheck.Xunit (2.9)
      FsCheck (>= 2.9)
      FSharp.Core (>= 4.1.17) - framework: >= netstandard16
      NETStandard.Library (>= 1.6.1) - framework: >= netstandard16
      xunit.abstractions (>= 2.0.1) - framework: >= netstandard16
      xunit.core (>= 2.2) - framework: >= netstandard16
      xunit.extensibility.execution (>= 2.2 < 3.0) - framework: >= net10, netstandard10, netstandard11, netstandard12, netstandard13, netstandard14, netstandard15
>>>>>>> c697eaed
    FSharp.Compiler.Service (2.0.0.6)
    FSharp.Core (4.1.17) - framework: >= net10, >= netstandard10
      System.Collections (>= 4.0.11) - framework: >= netstandard16
      System.Console (>= 4.0) - framework: >= netstandard16
      System.Diagnostics.Debug (>= 4.0.11) - framework: >= netstandard16
      System.Diagnostics.Tools (>= 4.0.1) - framework: >= netstandard16
      System.Globalization (>= 4.0.11) - framework: >= netstandard16
      System.IO (>= 4.1) - framework: >= netstandard16
      System.Linq (>= 4.1) - framework: >= netstandard16
      System.Linq.Expressions (>= 4.1) - framework: >= netstandard16
      System.Linq.Queryable (>= 4.0.1) - framework: >= netstandard16
      System.Net.Requests (>= 4.0.11) - framework: >= netstandard16
      System.Reflection (>= 4.1) - framework: >= netstandard16
      System.Reflection.Extensions (>= 4.0.1) - framework: >= netstandard16
      System.Resources.ResourceManager (>= 4.0.1) - framework: >= netstandard16
      System.Runtime (>= 4.1) - framework: >= netstandard16
      System.Runtime.Extensions (>= 4.1) - framework: >= netstandard16
      System.Runtime.Numerics (>= 4.0.1) - framework: >= netstandard16
      System.Text.RegularExpressions (>= 4.1) - framework: >= netstandard16
      System.Threading (>= 4.0.11) - framework: >= netstandard16
      System.Threading.Tasks (>= 4.0.11) - framework: >= netstandard16
      System.Threading.Tasks.Parallel (>= 4.0.1) - framework: >= netstandard16
      System.Threading.Thread (>= 4.0) - framework: >= netstandard16
      System.Threading.ThreadPool (>= 4.0.10) - framework: >= netstandard16
      System.Threading.Timer (>= 4.0.1) - framework: >= netstandard16
    FSharp.Formatting (2.14.4)
      FSharp.Compiler.Service (2.0.0.6)
      FSharpVSPowerTools.Core (>= 2.3 < 2.4)
    FSharpVSPowerTools.Core (2.3)
      FSharp.Compiler.Service (>= 2.0.0.3)
    GtkSharp (3.1.3)
<<<<<<< HEAD
    Microsoft.NETCore.Platforms (1.1) - framework: >= net452, dnxcore50, >= netstandard11, netstandard12, netstandard13, netstandard14
    Microsoft.NETCore.Targets (1.1) - framework: >= net452, dnxcore50, >= netstandard11, netstandard12, netstandard13, netstandard14
    Microsoft.Win32.Primitives (4.3) - framework: >= net452, >= netstandard13
      Microsoft.NETCore.Platforms (>= 1.1) - framework: >= netstandard13
      Microsoft.NETCore.Targets (>= 1.1) - framework: >= netstandard13
      System.Runtime (>= 4.3) - framework: >= netstandard13
    Mono.Cecil (0.9.6.1)
    NETStandard.Library (1.6.1) - framework: >= net452, >= netstandard11
=======
    Microsoft.NETCore.Platforms (1.1) - framework: >= net10, >= netstandard11, netstandard12, netstandard13, netstandard14, netstandard15
    Microsoft.NETCore.Targets (1.1) - framework: >= net10, >= netstandard11, netstandard12, netstandard13, netstandard14, netstandard15
    Microsoft.Win32.Primitives (4.3) - framework: >= net10, >= netstandard13, netstandard14, netstandard15
      Microsoft.NETCore.Platforms (>= 1.1) - framework: >= netstandard13
      Microsoft.NETCore.Targets (>= 1.1) - framework: >= netstandard13
      System.Runtime (>= 4.3) - framework: >= netstandard13
    Mono.Cecil (0.10.0-beta6)
      System.Collections (>= 4.0.11) - framework: >= netstandard13
      System.IO.FileSystem (>= 4.0.1) - framework: >= netstandard13
      System.IO.FileSystem.Primitives (>= 4.0.1) - framework: >= netstandard13
      System.Reflection (>= 4.1) - framework: >= netstandard13
      System.Runtime.Extensions (>= 4.1) - framework: >= netstandard13
      System.Security.Cryptography.Algorithms (>= 4.2) - framework: >= netstandard13
      System.Security.Cryptography.Csp (>= 4.0) - framework: >= netstandard13
      System.Threading (>= 4.0.11) - framework: >= netstandard13
    NETStandard.Library (1.6.1) - framework: >= net10, >= netstandard11, netstandard12, netstandard13, netstandard14, netstandard15
>>>>>>> c697eaed
      Microsoft.NETCore.Platforms (>= 1.1) - framework: >= netstandard10
      Microsoft.Win32.Primitives (>= 4.3) - framework: >= net46, >= netstandard13
      System.AppContext (>= 4.3) - framework: >= net46, >= netstandard13
      System.Collections (>= 4.3) - framework: >= netstandard10
      System.Collections.Concurrent (>= 4.3) - framework: >= net45, >= netstandard11
      System.Console (>= 4.3) - framework: >= net46, >= netstandard13
      System.Diagnostics.Debug (>= 4.3) - framework: >= netstandard10
      System.Diagnostics.Tools (>= 4.3) - framework: >= netstandard10
      System.Diagnostics.Tracing (>= 4.3) - framework: >= net45, >= netstandard11
      System.Globalization (>= 4.3) - framework: >= netstandard10
      System.Globalization.Calendars (>= 4.3) - framework: >= net46, >= netstandard13
      System.IO (>= 4.3) - framework: >= netstandard10
      System.IO.Compression (>= 4.3) - framework: >= net45, >= netstandard11
      System.IO.Compression.ZipFile (>= 4.3) - framework: >= net46, >= netstandard13
      System.IO.FileSystem (>= 4.3) - framework: >= net46, >= netstandard13
      System.IO.FileSystem.Primitives (>= 4.3) - framework: >= net46, >= netstandard13
      System.Linq (>= 4.3) - framework: >= netstandard10
      System.Linq.Expressions (>= 4.3) - framework: >= netstandard10
      System.Net.Http (>= 4.3) - framework: >= net45, >= netstandard11
      System.Net.Primitives (>= 4.3) - framework: >= netstandard10
      System.Net.Sockets (>= 4.3) - framework: >= net46, >= netstandard13
      System.ObjectModel (>= 4.3) - framework: >= netstandard10
      System.Reflection (>= 4.3) - framework: >= netstandard10
      System.Reflection.Extensions (>= 4.3) - framework: >= netstandard10
      System.Reflection.Primitives (>= 4.3) - framework: >= netstandard10
      System.Resources.ResourceManager (>= 4.3) - framework: >= netstandard10
      System.Runtime (>= 4.3) - framework: >= netstandard10
      System.Runtime.Extensions (>= 4.3) - framework: >= netstandard10
      System.Runtime.Handles (>= 4.3) - framework: >= net46, >= netstandard13
      System.Runtime.InteropServices (>= 4.3) - framework: >= net45, >= netstandard11
      System.Runtime.InteropServices.RuntimeInformation (>= 4.3) - framework: >= net45, >= netstandard11
      System.Runtime.Numerics (>= 4.3) - framework: >= net45, >= netstandard11
      System.Security.Cryptography.Algorithms (>= 4.3) - framework: >= net46, >= netstandard13
      System.Security.Cryptography.Encoding (>= 4.3) - framework: >= net46, >= netstandard13
      System.Security.Cryptography.Primitives (>= 4.3) - framework: >= net46, >= netstandard13
      System.Security.Cryptography.X509Certificates (>= 4.3) - framework: >= net46, >= netstandard13
      System.Text.Encoding (>= 4.3) - framework: >= netstandard10
      System.Text.Encoding.Extensions (>= 4.3) - framework: >= netstandard10
      System.Text.RegularExpressions (>= 4.3) - framework: >= netstandard10
      System.Threading (>= 4.3) - framework: >= netstandard10
      System.Threading.Tasks (>= 4.3) - framework: >= netstandard10
      System.Threading.Timer (>= 4.3) - framework: >= net451, >= netstandard12
      System.Xml.ReaderWriter (>= 4.3) - framework: >= netstandard10
      System.Xml.XDocument (>= 4.3) - framework: >= netstandard10
<<<<<<< HEAD
    runtime.debian.8-x64.runtime.native.System.Security.Cryptography.OpenSsl (4.3) - framework: >= net452, >= netstandard13, netstandard14
    runtime.fedora.23-x64.runtime.native.System.Security.Cryptography.OpenSsl (4.3) - framework: >= net452, >= netstandard13, netstandard14
    runtime.fedora.24-x64.runtime.native.System.Security.Cryptography.OpenSsl (4.3) - framework: >= net452, >= netstandard13, netstandard14
    runtime.native.System (4.3) - framework: >= net452, >= netstandard11
      Microsoft.NETCore.Platforms (>= 1.1)
      Microsoft.NETCore.Targets (>= 1.1)
    runtime.native.System.IO.Compression (4.3) - framework: >= net452, >= netstandard13
      Microsoft.NETCore.Platforms (>= 1.1)
      Microsoft.NETCore.Targets (>= 1.1)
    runtime.native.System.Net.Http (4.3) - framework: >= net452, >= netstandard16
      Microsoft.NETCore.Platforms (>= 1.1)
      Microsoft.NETCore.Targets (>= 1.1)
    runtime.native.System.Security.Cryptography.Apple (4.3) - framework: >= net452, >= netstandard16
      runtime.osx.10.10-x64.runtime.native.System.Security.Cryptography.Apple (>= 4.3)
    runtime.native.System.Security.Cryptography.OpenSsl (4.3) - framework: >= net452, >= netstandard13, netstandard14
      runtime.debian.8-x64.runtime.native.System.Security.Cryptography.OpenSsl (>= 4.3)
      runtime.fedora.23-x64.runtime.native.System.Security.Cryptography.OpenSsl (>= 4.3)
      runtime.fedora.24-x64.runtime.native.System.Security.Cryptography.OpenSsl (>= 4.3)
      runtime.opensuse.13.2-x64.runtime.native.System.Security.Cryptography.OpenSsl (>= 4.3)
      runtime.opensuse.42.1-x64.runtime.native.System.Security.Cryptography.OpenSsl (>= 4.3)
      runtime.osx.10.10-x64.runtime.native.System.Security.Cryptography.OpenSsl (>= 4.3)
      runtime.rhel.7-x64.runtime.native.System.Security.Cryptography.OpenSsl (>= 4.3)
      runtime.ubuntu.14.04-x64.runtime.native.System.Security.Cryptography.OpenSsl (>= 4.3)
      runtime.ubuntu.16.04-x64.runtime.native.System.Security.Cryptography.OpenSsl (>= 4.3)
      runtime.ubuntu.16.10-x64.runtime.native.System.Security.Cryptography.OpenSsl (>= 4.3)
    runtime.opensuse.13.2-x64.runtime.native.System.Security.Cryptography.OpenSsl (4.3) - framework: >= net452, >= netstandard13, netstandard14
    runtime.opensuse.42.1-x64.runtime.native.System.Security.Cryptography.OpenSsl (4.3) - framework: >= net452, >= netstandard13, netstandard14
    runtime.osx.10.10-x64.runtime.native.System.Security.Cryptography.Apple (4.3) - framework: >= net452, >= netstandard16
    runtime.osx.10.10-x64.runtime.native.System.Security.Cryptography.OpenSsl (4.3) - framework: >= net452, >= netstandard13, netstandard14
    runtime.rhel.7-x64.runtime.native.System.Security.Cryptography.OpenSsl (4.3) - framework: >= net452, >= netstandard13, netstandard14
    runtime.ubuntu.14.04-x64.runtime.native.System.Security.Cryptography.OpenSsl (4.3) - framework: >= net452, >= netstandard13, netstandard14
    runtime.ubuntu.16.04-x64.runtime.native.System.Security.Cryptography.OpenSsl (4.3) - framework: >= net452, >= netstandard13, netstandard14
    runtime.ubuntu.16.10-x64.runtime.native.System.Security.Cryptography.OpenSsl (4.3) - framework: >= net452, >= netstandard13, netstandard14
    System.AppContext (4.3) - framework: >= net46, >= netstandard13
      System.Runtime (>= 4.3) - framework: dnxcore50, netstandard13, >= netstandard16
    System.Buffers (4.3) - framework: >= net452, >= netstandard13
=======
    runtime.debian.8-x64.runtime.native.System.Security.Cryptography.OpenSsl (4.3.1) - framework: >= net10, >= netstandard13, netstandard14, netstandard15
    runtime.fedora.23-x64.runtime.native.System.Security.Cryptography.OpenSsl (4.3.1) - framework: >= net10, >= netstandard13, netstandard14, netstandard15
    runtime.fedora.24-x64.runtime.native.System.Security.Cryptography.OpenSsl (4.3.1) - framework: >= net10, >= netstandard13, netstandard14, netstandard15
    runtime.native.System (4.3) - framework: >= net10, >= netstandard11, netstandard12, netstandard13, netstandard14, netstandard15
      Microsoft.NETCore.Platforms (>= 1.1)
      Microsoft.NETCore.Targets (>= 1.1)
    runtime.native.System.IO.Compression (4.3) - framework: >= net10, >= netstandard13, netstandard14, netstandard15
      Microsoft.NETCore.Platforms (>= 1.1)
      Microsoft.NETCore.Targets (>= 1.1)
    runtime.native.System.Net.Http (4.3) - framework: >= net10, >= netstandard16
      Microsoft.NETCore.Platforms (>= 1.1)
      Microsoft.NETCore.Targets (>= 1.1)
    runtime.native.System.Security.Cryptography.Apple (4.3) - framework: >= net10, >= netstandard16
      runtime.osx.10.10-x64.runtime.native.System.Security.Cryptography.Apple (>= 4.3)
    runtime.native.System.Security.Cryptography.OpenSsl (4.3.1) - framework: >= net10, >= netstandard13, netstandard14, netstandard15
      runtime.debian.8-x64.runtime.native.System.Security.Cryptography.OpenSsl (>= 4.3.1)
      runtime.fedora.23-x64.runtime.native.System.Security.Cryptography.OpenSsl (>= 4.3.1)
      runtime.fedora.24-x64.runtime.native.System.Security.Cryptography.OpenSsl (>= 4.3.1)
      runtime.opensuse.13.2-x64.runtime.native.System.Security.Cryptography.OpenSsl (>= 4.3.1)
      runtime.opensuse.42.1-x64.runtime.native.System.Security.Cryptography.OpenSsl (>= 4.3.1)
      runtime.osx.10.10-x64.runtime.native.System.Security.Cryptography.OpenSsl (>= 4.3.1)
      runtime.rhel.7-x64.runtime.native.System.Security.Cryptography.OpenSsl (>= 4.3.1)
      runtime.ubuntu.14.04-x64.runtime.native.System.Security.Cryptography.OpenSsl (>= 4.3.1)
      runtime.ubuntu.16.04-x64.runtime.native.System.Security.Cryptography.OpenSsl (>= 4.3.1)
      runtime.ubuntu.16.10-x64.runtime.native.System.Security.Cryptography.OpenSsl (>= 4.3.1)
    runtime.opensuse.13.2-x64.runtime.native.System.Security.Cryptography.OpenSsl (4.3.1) - framework: >= net10, >= netstandard13, netstandard14, netstandard15
    runtime.opensuse.42.1-x64.runtime.native.System.Security.Cryptography.OpenSsl (4.3.1) - framework: >= net10, >= netstandard13, netstandard14, netstandard15
    runtime.osx.10.10-x64.runtime.native.System.Security.Cryptography.Apple (4.3) - framework: >= net10, >= netstandard16
    runtime.osx.10.10-x64.runtime.native.System.Security.Cryptography.OpenSsl (4.3.1) - framework: >= net10, >= netstandard13, netstandard14, netstandard15
    runtime.rhel.7-x64.runtime.native.System.Security.Cryptography.OpenSsl (4.3.1) - framework: >= net10, >= netstandard13, netstandard14, netstandard15
    runtime.ubuntu.14.04-x64.runtime.native.System.Security.Cryptography.OpenSsl (4.3.1) - framework: >= net10, >= netstandard13, netstandard14, netstandard15
    runtime.ubuntu.16.04-x64.runtime.native.System.Security.Cryptography.OpenSsl (4.3.1) - framework: >= net10, >= netstandard13, netstandard14, netstandard15
    runtime.ubuntu.16.10-x64.runtime.native.System.Security.Cryptography.OpenSsl (4.3.1) - framework: >= net10, >= netstandard13, netstandard14, netstandard15
    System.AppContext (4.3) - framework: >= net46, >= netstandard13, netstandard14, netstandard15
      System.Runtime (>= 4.3) - framework: dnxcore50, netstandard13, >= netstandard16
    System.Buffers (4.3) - framework: >= net10, >= netstandard13, netstandard14, netstandard15
>>>>>>> c697eaed
      System.Diagnostics.Debug (>= 4.3) - framework: >= netstandard11
      System.Diagnostics.Tracing (>= 4.3) - framework: >= netstandard11
      System.Resources.ResourceManager (>= 4.3) - framework: >= netstandard11
      System.Runtime (>= 4.3) - framework: >= netstandard11
      System.Threading (>= 4.3) - framework: >= netstandard11
<<<<<<< HEAD
    System.Collections (4.3) - framework: >= net452, dnxcore50, >= netstandard11, netstandard13, netstandard14
      Microsoft.NETCore.Platforms (>= 1.1) - framework: dnxcore50, netstandard10, >= netstandard13
      Microsoft.NETCore.Targets (>= 1.1) - framework: dnxcore50, netstandard10, >= netstandard13
      System.Runtime (>= 4.3) - framework: dnxcore50, netstandard10, >= netstandard13
    System.Collections.Concurrent (4.3) - framework: >= net452, >= netstandard11, netstandard14
=======
    System.Collections (4.3) - framework: >= net10, >= netstandard11, netstandard12, netstandard13, netstandard14, netstandard15
      Microsoft.NETCore.Platforms (>= 1.1) - framework: dnxcore50, netstandard10, >= netstandard13
      Microsoft.NETCore.Targets (>= 1.1) - framework: dnxcore50, netstandard10, >= netstandard13
      System.Runtime (>= 4.3) - framework: dnxcore50, netstandard10, >= netstandard13
    System.Collections.Concurrent (4.3) - framework: >= net10, >= netstandard11, netstandard12, netstandard13, netstandard14, netstandard15
>>>>>>> c697eaed
      System.Collections (>= 4.3) - framework: dnxcore50, >= netstandard13
      System.Diagnostics.Debug (>= 4.3) - framework: dnxcore50, >= netstandard13
      System.Diagnostics.Tracing (>= 4.3) - framework: dnxcore50, >= netstandard13
      System.Globalization (>= 4.3) - framework: dnxcore50, >= netstandard13
      System.Reflection (>= 4.3) - framework: >= netstandard13
      System.Resources.ResourceManager (>= 4.3) - framework: dnxcore50, >= netstandard13
      System.Runtime (>= 4.3) - framework: dnxcore50, netstandard11, >= netstandard13
      System.Runtime.Extensions (>= 4.3) - framework: dnxcore50, >= netstandard13
      System.Threading (>= 4.3) - framework: dnxcore50, >= netstandard13
      System.Threading.Tasks (>= 4.3) - framework: dnxcore50, netstandard11, >= netstandard13
<<<<<<< HEAD
    System.Console (4.3) - framework: >= net46, >= netstandard13
=======
    System.Console (4.3) - framework: >= net10, >= netstandard13, netstandard14, netstandard15
>>>>>>> c697eaed
      Microsoft.NETCore.Platforms (>= 1.1) - framework: >= netstandard13
      Microsoft.NETCore.Targets (>= 1.1) - framework: >= netstandard13
      System.IO (>= 4.3) - framework: >= netstandard13
      System.Runtime (>= 4.3) - framework: >= netstandard13
      System.Text.Encoding (>= 4.3) - framework: >= netstandard13
<<<<<<< HEAD
    System.Diagnostics.Contracts (4.3) - framework: dnxcore50
      System.Runtime (>= 4.3) - framework: dnxcore50, >= netstandard10
    System.Diagnostics.Debug (4.3) - framework: >= net452, dnxcore50, >= netstandard11, netstandard13, netstandard14
      Microsoft.NETCore.Platforms (>= 1.1) - framework: dnxcore50, netstandard10, >= netstandard13
      Microsoft.NETCore.Targets (>= 1.1) - framework: dnxcore50, netstandard10, >= netstandard13
      System.Runtime (>= 4.3) - framework: dnxcore50, netstandard10, >= netstandard13
    System.Diagnostics.DiagnosticSource (4.3) - framework: >= net452, netstandard13, >= netstandard16
=======
    System.Diagnostics.Debug (4.3) - framework: >= net10, >= netstandard11, netstandard12, netstandard13, netstandard14, netstandard15
      Microsoft.NETCore.Platforms (>= 1.1) - framework: dnxcore50, netstandard10, >= netstandard13
      Microsoft.NETCore.Targets (>= 1.1) - framework: dnxcore50, netstandard10, >= netstandard13
      System.Runtime (>= 4.3) - framework: dnxcore50, netstandard10, >= netstandard13
    System.Diagnostics.DiagnosticSource (4.3.1) - framework: >= net10, netstandard13, >= netstandard16
>>>>>>> c697eaed
      System.Collections (>= 4.3) - framework: netstandard11, >= netstandard13
      System.Diagnostics.Tracing (>= 4.3) - framework: netstandard11, >= netstandard13
      System.Reflection (>= 4.3) - framework: netstandard11, >= netstandard13
      System.Runtime (>= 4.3) - framework: netstandard11, >= netstandard13
      System.Threading (>= 4.3) - framework: netstandard11, >= netstandard13
<<<<<<< HEAD
    System.Diagnostics.Tools (4.3) - framework: >= net452, >= netstandard11
      Microsoft.NETCore.Platforms (>= 1.1) - framework: dnxcore50, >= netstandard10
      Microsoft.NETCore.Targets (>= 1.1) - framework: dnxcore50, >= netstandard10
      System.Runtime (>= 4.3) - framework: dnxcore50, >= netstandard10
    System.Diagnostics.Tracing (4.3) - framework: >= net452, >= netstandard11, netstandard13, netstandard14
      Microsoft.NETCore.Platforms (>= 1.1) - framework: dnxcore50, netstandard11, netstandard12, netstandard13, >= netstandard15
      Microsoft.NETCore.Targets (>= 1.1) - framework: dnxcore50, netstandard11, netstandard12, netstandard13, >= netstandard15
      System.Runtime (>= 4.3) - framework: dnxcore50, netstandard11, netstandard12, netstandard13, >= netstandard15
    System.Globalization (4.3) - framework: >= net452, dnxcore50, >= netstandard11, netstandard13, netstandard14
      Microsoft.NETCore.Platforms (>= 1.1) - framework: dnxcore50, netstandard10, >= netstandard13
      Microsoft.NETCore.Targets (>= 1.1) - framework: dnxcore50, netstandard10, >= netstandard13
      System.Runtime (>= 4.3) - framework: dnxcore50, netstandard10, >= netstandard13
    System.Globalization.Calendars (4.3) - framework: >= net46, >= netstandard13
=======
    System.Diagnostics.Tools (4.3) - framework: >= net10, >= netstandard11, netstandard12, netstandard13, netstandard14, netstandard15
      Microsoft.NETCore.Platforms (>= 1.1) - framework: dnxcore50, >= netstandard10
      Microsoft.NETCore.Targets (>= 1.1) - framework: dnxcore50, >= netstandard10
      System.Runtime (>= 4.3) - framework: dnxcore50, >= netstandard10
    System.Diagnostics.Tracing (4.3) - framework: >= net10, >= netstandard11, netstandard12, netstandard13, netstandard14, netstandard15
      Microsoft.NETCore.Platforms (>= 1.1) - framework: dnxcore50, netstandard11, netstandard12, netstandard13, >= netstandard15
      Microsoft.NETCore.Targets (>= 1.1) - framework: dnxcore50, netstandard11, netstandard12, netstandard13, >= netstandard15
      System.Runtime (>= 4.3) - framework: dnxcore50, netstandard11, netstandard12, netstandard13, >= netstandard15
    System.Globalization (4.3) - framework: >= net10, >= netstandard11, netstandard12, netstandard13, netstandard14, netstandard15
      Microsoft.NETCore.Platforms (>= 1.1) - framework: dnxcore50, netstandard10, >= netstandard13
      Microsoft.NETCore.Targets (>= 1.1) - framework: dnxcore50, netstandard10, >= netstandard13
      System.Runtime (>= 4.3) - framework: dnxcore50, netstandard10, >= netstandard13
    System.Globalization.Calendars (4.3) - framework: >= net46, >= netstandard13, netstandard14, netstandard15
>>>>>>> c697eaed
      Microsoft.NETCore.Platforms (>= 1.1) - framework: >= netstandard13
      Microsoft.NETCore.Targets (>= 1.1) - framework: >= netstandard13
      System.Globalization (>= 4.3) - framework: >= netstandard13
      System.Runtime (>= 4.3) - framework: >= netstandard13
<<<<<<< HEAD
    System.Globalization.Extensions (4.3) - framework: >= net452, >= netstandard16
=======
    System.Globalization.Extensions (4.3) - framework: >= net10, >= netstandard16
>>>>>>> c697eaed
      Microsoft.NETCore.Platforms (>= 1.1) - framework: >= netstandard13
      System.Globalization (>= 4.3) - framework: >= netstandard13
      System.Resources.ResourceManager (>= 4.3) - framework: >= netstandard13
      System.Runtime (>= 4.3) - framework: >= netstandard13
      System.Runtime.Extensions (>= 4.3) - framework: >= netstandard13
      System.Runtime.InteropServices (>= 4.3) - framework: >= netstandard13
<<<<<<< HEAD
    System.IO (4.3) - framework: >= net452, dnxcore50, >= netstandard11, netstandard13, netstandard14
=======
    System.IO (4.3) - framework: >= net10, >= netstandard11, netstandard12, netstandard13, netstandard14, netstandard15
>>>>>>> c697eaed
      Microsoft.NETCore.Platforms (>= 1.1) - framework: dnxcore50, netstandard10, netstandard13, >= netstandard15
      Microsoft.NETCore.Targets (>= 1.1) - framework: dnxcore50, netstandard10, netstandard13, >= netstandard15
      System.Runtime (>= 4.3) - framework: dnxcore50, netstandard10, netstandard13, >= netstandard15
      System.Text.Encoding (>= 4.3) - framework: dnxcore50, netstandard10, netstandard13, >= netstandard15
      System.Threading.Tasks (>= 4.3) - framework: dnxcore50, netstandard10, netstandard13, >= netstandard15
<<<<<<< HEAD
    System.IO.Compression (4.3) - framework: >= net452, >= netstandard11, netstandard13
=======
    System.IO.Compression (4.3) - framework: >= net10, >= netstandard11, netstandard12, netstandard13, netstandard14, netstandard15
>>>>>>> c697eaed
      Microsoft.NETCore.Platforms (>= 1.1) - framework: >= netstandard13
      runtime.native.System (>= 4.3) - framework: >= netstandard13
      runtime.native.System.IO.Compression (>= 4.3) - framework: dnxcore50, >= netstandard13
      System.Buffers (>= 4.3) - framework: dnxcore50, >= netstandard13
      System.Collections (>= 4.3) - framework: dnxcore50, >= netstandard13
      System.Diagnostics.Debug (>= 4.3) - framework: dnxcore50, >= netstandard13
      System.IO (>= 4.3) - framework: dnxcore50, netstandard11, >= netstandard13
      System.Resources.ResourceManager (>= 4.3) - framework: dnxcore50, >= netstandard13
      System.Runtime (>= 4.3) - framework: dnxcore50, netstandard11, >= netstandard13
      System.Runtime.Extensions (>= 4.3) - framework: dnxcore50, >= netstandard13
      System.Runtime.Handles (>= 4.3) - framework: dnxcore50, >= netstandard13
      System.Runtime.InteropServices (>= 4.3) - framework: dnxcore50, >= netstandard13
      System.Text.Encoding (>= 4.3) - framework: dnxcore50, netstandard11, >= netstandard13
      System.Threading (>= 4.3) - framework: dnxcore50, >= netstandard13
      System.Threading.Tasks (>= 4.3) - framework: dnxcore50, >= netstandard13
<<<<<<< HEAD
    System.IO.Compression.ZipFile (4.3) - framework: >= net46, >= netstandard13
=======
    System.IO.Compression.ZipFile (4.3) - framework: >= net46, >= netstandard13, netstandard14, netstandard15
>>>>>>> c697eaed
      System.Buffers (>= 4.3) - framework: >= netstandard13
      System.IO (>= 4.3) - framework: >= netstandard13
      System.IO.Compression (>= 4.3) - framework: >= netstandard13
      System.IO.FileSystem (>= 4.3) - framework: >= netstandard13
      System.IO.FileSystem.Primitives (>= 4.3) - framework: >= netstandard13
      System.Resources.ResourceManager (>= 4.3) - framework: >= netstandard13
      System.Runtime (>= 4.3) - framework: >= netstandard13
      System.Runtime.Extensions (>= 4.3) - framework: >= netstandard13
      System.Text.Encoding (>= 4.3) - framework: >= netstandard13
<<<<<<< HEAD
    System.IO.FileSystem (4.3) - framework: >= net452, >= netstandard13
=======
    System.IO.FileSystem (4.3) - framework: >= net10, >= netstandard13, netstandard14, netstandard15
>>>>>>> c697eaed
      Microsoft.NETCore.Platforms (>= 1.1) - framework: >= netstandard13
      Microsoft.NETCore.Targets (>= 1.1) - framework: >= netstandard13
      System.IO (>= 4.3) - framework: >= netstandard13
      System.IO.FileSystem.Primitives (>= 4.3) - framework: >= net46, >= netstandard13
      System.Runtime (>= 4.3) - framework: >= netstandard13
      System.Runtime.Handles (>= 4.3) - framework: >= netstandard13
      System.Text.Encoding (>= 4.3) - framework: >= netstandard13
      System.Threading.Tasks (>= 4.3) - framework: >= netstandard13
<<<<<<< HEAD
    System.IO.FileSystem.Primitives (4.3) - framework: >= net452, >= netstandard13
      System.Runtime (>= 4.3) - framework: >= netstandard13
    System.Linq (4.3) - framework: >= net452, dnxcore50, >= netstandard11, netstandard14
=======
    System.IO.FileSystem.Primitives (4.3) - framework: >= net10, >= netstandard13, netstandard14, netstandard15
      System.Runtime (>= 4.3) - framework: >= netstandard13
    System.Linq (4.3) - framework: >= net10, >= netstandard11, netstandard12, netstandard13, netstandard14, netstandard15
>>>>>>> c697eaed
      System.Collections (>= 4.3) - framework: dnxcore50, netstandard10, >= netstandard16
      System.Diagnostics.Debug (>= 4.3) - framework: dnxcore50, >= netstandard16
      System.Resources.ResourceManager (>= 4.3) - framework: dnxcore50, >= netstandard16
      System.Runtime (>= 4.3) - framework: dnxcore50, netstandard10, >= netstandard16
      System.Runtime.Extensions (>= 4.3) - framework: dnxcore50, >= netstandard16
<<<<<<< HEAD
    System.Linq.Expressions (4.3) - framework: >= net452, >= netstandard11
=======
    System.Linq.Expressions (4.3) - framework: >= net10, >= netstandard11, netstandard12, netstandard13, netstandard14, netstandard15
>>>>>>> c697eaed
      System.Collections (>= 4.3) - framework: dnxcore50, >= netstandard16
      System.Diagnostics.Debug (>= 4.3) - framework: dnxcore50, >= netstandard16
      System.Globalization (>= 4.3) - framework: dnxcore50, >= netstandard16
      System.IO (>= 4.3) - framework: dnxcore50, >= netstandard16
      System.Linq (>= 4.3) - framework: dnxcore50, >= netstandard16
      System.ObjectModel (>= 4.3) - framework: >= netstandard16
      System.Reflection (>= 4.3) - framework: dnxcore50, netstandard10, netstandard13, >= netstandard16
      System.Reflection.Emit (>= 4.3) - framework: >= netstandard16
      System.Reflection.Emit.ILGeneration (>= 4.3) - framework: dnxcore50, >= netstandard16
      System.Reflection.Emit.Lightweight (>= 4.3) - framework: dnxcore50, >= netstandard16
      System.Reflection.Extensions (>= 4.3) - framework: dnxcore50, >= netstandard16
      System.Reflection.Primitives (>= 4.3) - framework: dnxcore50, >= netstandard16
      System.Reflection.TypeExtensions (>= 4.3) - framework: dnxcore50, >= netstandard16
      System.Resources.ResourceManager (>= 4.3) - framework: dnxcore50, >= netstandard16
      System.Runtime (>= 4.3) - framework: dnxcore50, netstandard10, netstandard13, >= netstandard16
      System.Runtime.Extensions (>= 4.3) - framework: dnxcore50, >= netstandard16
      System.Threading (>= 4.3) - framework: dnxcore50, >= netstandard16
<<<<<<< HEAD
    System.Net.Http (4.3.1) - framework: >= net452, >= netstandard11
=======
    System.Linq.Queryable (4.3) - framework: >= net10, >= netstandard16
      System.Collections (>= 4.3) - framework: dnxcore50, >= netstandard13
      System.Diagnostics.Debug (>= 4.3) - framework: dnxcore50, >= netstandard13
      System.Linq (>= 4.3) - framework: dnxcore50, netstandard10, >= netstandard13
      System.Linq.Expressions (>= 4.3) - framework: dnxcore50, netstandard10, >= netstandard13
      System.Reflection (>= 4.3) - framework: dnxcore50, >= netstandard13
      System.Reflection.Extensions (>= 4.3) - framework: dnxcore50, >= netstandard13
      System.Resources.ResourceManager (>= 4.3) - framework: dnxcore50, >= netstandard13
      System.Runtime (>= 4.3) - framework: dnxcore50, netstandard10, >= netstandard13
    System.Net.Http (4.3.2) - framework: >= net10, >= netstandard11, netstandard12, netstandard13, netstandard14, netstandard15
>>>>>>> c697eaed
      Microsoft.NETCore.Platforms (>= 1.1) - framework: dnxcore50, netstandard13, >= netstandard16
      Microsoft.Win32.Primitives (>= 4.3) - framework: netstandard13
      runtime.native.System (>= 4.3) - framework: >= netstandard16
      runtime.native.System.Net.Http (>= 4.3) - framework: >= netstandard16
      runtime.native.System.Security.Cryptography.OpenSsl (>= 4.3) - framework: >= netstandard16
      System.Collections (>= 4.3) - framework: dnxcore50, netstandard13, >= netstandard16
      System.Diagnostics.Debug (>= 4.3) - framework: dnxcore50, netstandard13, >= netstandard16
      System.Diagnostics.DiagnosticSource (>= 4.3) - framework: dnxcore50, netstandard13, >= netstandard16
      System.Diagnostics.Tracing (>= 4.3) - framework: dnxcore50, netstandard13, >= netstandard16
      System.Globalization (>= 4.3) - framework: dnxcore50, netstandard13, >= netstandard16
      System.Globalization.Extensions (>= 4.3) - framework: >= netstandard16
      System.IO (>= 4.3) - framework: dnxcore50, netstandard11, netstandard13, >= netstandard16
      System.IO.Compression (>= 4.3) - framework: netstandard13
      System.IO.FileSystem (>= 4.3) - framework: >= netstandard16
      System.Net.Primitives (>= 4.3) - framework: dnxcore50, netstandard11, netstandard13, >= netstandard16
      System.Resources.ResourceManager (>= 4.3) - framework: dnxcore50, netstandard13, >= netstandard16
      System.Runtime (>= 4.3) - framework: dnxcore50, netstandard11, netstandard13, >= netstandard16
      System.Runtime.Extensions (>= 4.3) - framework: dnxcore50, netstandard13, >= netstandard16
      System.Runtime.Handles (>= 4.3) - framework: netstandard13, >= netstandard16
      System.Runtime.InteropServices (>= 4.3) - framework: dnxcore50, netstandard13, >= netstandard16
      System.Security.Cryptography.Algorithms (>= 4.3) - framework: >= netstandard16
<<<<<<< HEAD
      System.Security.Cryptography.Encoding (>= 4.3) - framework: >= netstandard16
=======
      System.Security.Cryptography.Encoding (>= 4.3) - framework: netstandard13, >= netstandard16
>>>>>>> c697eaed
      System.Security.Cryptography.OpenSsl (>= 4.3) - framework: >= netstandard16
      System.Security.Cryptography.Primitives (>= 4.3) - framework: >= netstandard16
      System.Security.Cryptography.X509Certificates (>= 4.3) - framework: >= net46, dnxcore50, netstandard13, >= netstandard16
      System.Text.Encoding (>= 4.3) - framework: dnxcore50, netstandard11, netstandard13, >= netstandard16
      System.Threading (>= 4.3) - framework: dnxcore50, netstandard13, >= netstandard16
      System.Threading.Tasks (>= 4.3) - framework: dnxcore50, netstandard11, netstandard13, >= netstandard16
<<<<<<< HEAD
    System.Net.Primitives (4.3) - framework: >= net452, >= netstandard11, netstandard13
=======
    System.Net.Primitives (4.3) - framework: >= net10, >= netstandard11, netstandard12, netstandard13, netstandard14, netstandard15
>>>>>>> c697eaed
      Microsoft.NETCore.Platforms (>= 1.1) - framework: dnxcore50, netstandard10, netstandard11, >= netstandard13
      Microsoft.NETCore.Targets (>= 1.1) - framework: dnxcore50, netstandard10, netstandard11, >= netstandard13
      System.Runtime (>= 4.3) - framework: dnxcore50, netstandard10, netstandard11, >= netstandard13
      System.Runtime.Handles (>= 4.3) - framework: dnxcore50, >= netstandard13
<<<<<<< HEAD
    System.Net.Sockets (4.3) - framework: >= net46, >= netstandard13
=======
    System.Net.Requests (4.3) - framework: >= net10, >= netstandard16
      Microsoft.NETCore.Platforms (>= 1.1) - framework: >= netstandard13
      System.Collections (>= 4.3) - framework: dnxcore50, >= netstandard13
      System.Diagnostics.Debug (>= 4.3) - framework: dnxcore50, >= netstandard13
      System.Diagnostics.Tracing (>= 4.3) - framework: dnxcore50, >= netstandard13
      System.Globalization (>= 4.3) - framework: dnxcore50, >= netstandard13
      System.IO (>= 4.3) - framework: dnxcore50, netstandard10, netstandard11, >= netstandard13
      System.Net.Http (>= 4.3) - framework: dnxcore50, >= netstandard13
      System.Net.Primitives (>= 4.3) - framework: dnxcore50, netstandard10, netstandard11, >= netstandard13
      System.Net.WebHeaderCollection (>= 4.3) - framework: dnxcore50, >= netstandard13
      System.Resources.ResourceManager (>= 4.3) - framework: dnxcore50, >= netstandard13
      System.Runtime (>= 4.3) - framework: dnxcore50, netstandard10, netstandard11, >= netstandard13
      System.Threading (>= 4.3) - framework: dnxcore50, >= netstandard13
      System.Threading.Tasks (>= 4.3) - framework: dnxcore50, netstandard11, >= netstandard13
    System.Net.Sockets (4.3) - framework: >= net46, >= netstandard13, netstandard14, netstandard15
>>>>>>> c697eaed
      Microsoft.NETCore.Platforms (>= 1.1) - framework: >= netstandard13
      Microsoft.NETCore.Targets (>= 1.1) - framework: >= netstandard13
      System.IO (>= 4.3) - framework: >= netstandard13
      System.Net.Primitives (>= 4.3) - framework: >= netstandard13
      System.Runtime (>= 4.3) - framework: >= netstandard13
      System.Threading.Tasks (>= 4.3) - framework: >= netstandard13
<<<<<<< HEAD
    System.ObjectModel (4.3) - framework: >= net452, dnxcore50, >= netstandard11
=======
    System.Net.WebHeaderCollection (4.3) - framework: >= net10, >= netstandard16
      System.Collections (>= 4.3) - framework: >= netstandard13
      System.Resources.ResourceManager (>= 4.3) - framework: >= netstandard13
      System.Runtime (>= 4.3) - framework: >= netstandard13
      System.Runtime.Extensions (>= 4.3) - framework: >= netstandard13
    System.ObjectModel (4.3) - framework: >= net10, >= netstandard11, netstandard12, netstandard13, netstandard14, netstandard15
>>>>>>> c697eaed
      System.Collections (>= 4.3) - framework: dnxcore50, >= netstandard13
      System.Diagnostics.Debug (>= 4.3) - framework: dnxcore50, >= netstandard13
      System.Resources.ResourceManager (>= 4.3) - framework: dnxcore50, >= netstandard13
      System.Runtime (>= 4.3) - framework: dnxcore50, netstandard10, >= netstandard13
      System.Threading (>= 4.3) - framework: dnxcore50, >= netstandard13
<<<<<<< HEAD
    System.Reflection (4.3) - framework: >= net452, dnxcore50, >= netstandard11, netstandard12, netstandard13, netstandard14
=======
    System.Reflection (4.3) - framework: >= net10, >= netstandard11, netstandard12, netstandard13, netstandard14, netstandard15
>>>>>>> c697eaed
      Microsoft.NETCore.Platforms (>= 1.1) - framework: dnxcore50, netstandard10, netstandard13, >= netstandard15
      Microsoft.NETCore.Targets (>= 1.1) - framework: dnxcore50, netstandard10, netstandard13, >= netstandard15
      System.IO (>= 4.3) - framework: dnxcore50, netstandard10, netstandard13, >= netstandard15
      System.Reflection.Primitives (>= 4.3) - framework: dnxcore50, netstandard10, netstandard13, >= netstandard15
      System.Runtime (>= 4.3) - framework: dnxcore50, netstandard10, netstandard13, >= netstandard15
<<<<<<< HEAD
    System.Reflection.Emit (4.3) - framework: >= net452, >= netstandard16
=======
    System.Reflection.Emit (4.3) - framework: >= net10, >= netstandard16
>>>>>>> c697eaed
      System.IO (>= 4.3) - framework: >= netstandard11
      System.Reflection (>= 4.3) - framework: >= netstandard11
      System.Reflection.Emit.ILGeneration (>= 4.3) - framework: >= netstandard11
      System.Reflection.Primitives (>= 4.3) - framework: >= netstandard11
      System.Runtime (>= 4.3) - framework: >= netstandard11
<<<<<<< HEAD
    System.Reflection.Emit.ILGeneration (4.3) - framework: >= net452, >= netstandard16
      System.Reflection (>= 4.3) - framework: >= netstandard10
      System.Reflection.Primitives (>= 4.3) - framework: >= netstandard10
      System.Runtime (>= 4.3) - framework: >= netstandard10
    System.Reflection.Emit.Lightweight (4.3) - framework: >= net452, >= netstandard16
=======
    System.Reflection.Emit.ILGeneration (4.3) - framework: >= net10, >= netstandard16
      System.Reflection (>= 4.3) - framework: >= netstandard10
      System.Reflection.Primitives (>= 4.3) - framework: >= netstandard10
      System.Runtime (>= 4.3) - framework: >= netstandard10
    System.Reflection.Emit.Lightweight (4.3) - framework: >= net10, >= netstandard16
>>>>>>> c697eaed
      System.Reflection (>= 4.3) - framework: >= netstandard10
      System.Reflection.Emit.ILGeneration (>= 4.3) - framework: >= netstandard10
      System.Reflection.Primitives (>= 4.3) - framework: >= netstandard10
      System.Runtime (>= 4.3) - framework: >= netstandard10
<<<<<<< HEAD
    System.Reflection.Extensions (4.3) - framework: >= net452, dnxcore50, >= netstandard11
=======
    System.Reflection.Extensions (4.3) - framework: >= net10, >= netstandard11, netstandard12, netstandard13, netstandard14, netstandard15
>>>>>>> c697eaed
      Microsoft.NETCore.Platforms (>= 1.1) - framework: dnxcore50, >= netstandard10
      Microsoft.NETCore.Targets (>= 1.1) - framework: dnxcore50, >= netstandard10
      System.Reflection (>= 4.3) - framework: dnxcore50, >= netstandard10
      System.Runtime (>= 4.3) - framework: dnxcore50, >= netstandard10
<<<<<<< HEAD
    System.Reflection.Primitives (4.3) - framework: >= net452, dnxcore50, >= netstandard11, netstandard12, netstandard13
      Microsoft.NETCore.Platforms (>= 1.1) - framework: dnxcore50, >= netstandard10
      Microsoft.NETCore.Targets (>= 1.1) - framework: dnxcore50, >= netstandard10
      System.Runtime (>= 4.3) - framework: dnxcore50, >= netstandard10
    System.Reflection.TypeExtensions (4.3) - framework: >= net452, dnxcore50, >= netstandard16
      System.Diagnostics.Contracts (>= 4.3) - framework: dnxcore50
      System.Diagnostics.Debug (>= 4.3) - framework: dnxcore50
      System.Linq (>= 4.3) - framework: dnxcore50
      System.Reflection (>= 4.3) - framework: >= net462, dnxcore50, netstandard13, >= netstandard15
      System.Reflection.Primitives (>= 4.3) - framework: dnxcore50
      System.Resources.ResourceManager (>= 4.3) - framework: dnxcore50
      System.Runtime (>= 4.3) - framework: dnxcore50, netstandard13, >= netstandard15
      System.Runtime.Extensions (>= 4.3) - framework: dnxcore50
    System.Resources.ResourceManager (4.3) - framework: >= net452, dnxcore50, >= netstandard11, netstandard13, netstandard14
=======
    System.Reflection.Primitives (4.3) - framework: >= net10, >= netstandard11, netstandard12, netstandard13, netstandard14, netstandard15
      Microsoft.NETCore.Platforms (>= 1.1) - framework: dnxcore50, >= netstandard10
      Microsoft.NETCore.Targets (>= 1.1) - framework: dnxcore50, >= netstandard10
      System.Runtime (>= 4.3) - framework: dnxcore50, >= netstandard10
    System.Reflection.TypeExtensions (4.3) - framework: >= net10, >= netstandard16
      System.Reflection (>= 4.3) - framework: >= net462, dnxcore50, netstandard13, >= netstandard15
      System.Runtime (>= 4.3) - framework: dnxcore50, netstandard13, >= netstandard15
    System.Resources.ResourceManager (4.3) - framework: >= net10, >= netstandard11, netstandard12, netstandard13, netstandard14, netstandard15
>>>>>>> c697eaed
      Microsoft.NETCore.Platforms (>= 1.1) - framework: dnxcore50, >= netstandard10
      Microsoft.NETCore.Targets (>= 1.1) - framework: dnxcore50, >= netstandard10
      System.Globalization (>= 4.3) - framework: dnxcore50, >= netstandard10
      System.Reflection (>= 4.3) - framework: dnxcore50, >= netstandard10
      System.Runtime (>= 4.3) - framework: dnxcore50, >= netstandard10
<<<<<<< HEAD
    System.Runtime (4.3) - framework: >= net452, dnxcore50, >= netstandard11, netstandard12, netstandard13, netstandard14
      Microsoft.NETCore.Platforms (>= 1.1) - framework: dnxcore50, netstandard10, netstandard12, netstandard13, >= netstandard15
      Microsoft.NETCore.Targets (>= 1.1) - framework: dnxcore50, netstandard10, netstandard12, netstandard13, >= netstandard15
    System.Runtime.Extensions (4.3) - framework: >= net452, dnxcore50, >= netstandard11, netstandard13, netstandard14
      Microsoft.NETCore.Platforms (>= 1.1) - framework: dnxcore50, netstandard10, netstandard13, >= netstandard15
      Microsoft.NETCore.Targets (>= 1.1) - framework: dnxcore50, netstandard10, netstandard13, >= netstandard15
      System.Runtime (>= 4.3) - framework: dnxcore50, netstandard10, netstandard13, >= netstandard15
    System.Runtime.Handles (4.3) - framework: >= net452, >= netstandard13, netstandard14
      Microsoft.NETCore.Platforms (>= 1.1) - framework: >= netstandard13
      Microsoft.NETCore.Targets (>= 1.1) - framework: >= netstandard13
      System.Runtime (>= 4.3) - framework: >= netstandard13
    System.Runtime.InteropServices (4.3) - framework: >= net452, >= netstandard11, netstandard13, netstandard14
      Microsoft.NETCore.Platforms (>= 1.1) - framework: dnxcore50, netstandard11, netstandard12, netstandard13, >= netstandard15
      Microsoft.NETCore.Targets (>= 1.1) - framework: dnxcore50, netstandard11, netstandard12, netstandard13, >= netstandard15
      System.Reflection (>= 4.3) - framework: dnxcore50, netstandard11, netstandard12, netstandard13, >= netstandard15
      System.Reflection.Primitives (>= 4.3) - framework: dnxcore50, netstandard11, netstandard12, netstandard13, >= netstandard15
      System.Runtime (>= 4.3) - framework: net462, >= net463, dnxcore50, netstandard11, netstandard12, netstandard13, >= netstandard15
      System.Runtime.Handles (>= 4.3) - framework: dnxcore50, netstandard13, >= netstandard15
    System.Runtime.InteropServices.RuntimeInformation (4.3) - framework: >= net452, >= netstandard11
=======
    System.Runtime (4.3) - framework: >= net10, >= netstandard11, netstandard12, netstandard13, netstandard14, netstandard15
      Microsoft.NETCore.Platforms (>= 1.1) - framework: dnxcore50, netstandard10, netstandard12, netstandard13, >= netstandard15
      Microsoft.NETCore.Targets (>= 1.1) - framework: dnxcore50, netstandard10, netstandard12, netstandard13, >= netstandard15
    System.Runtime.Extensions (4.3) - framework: >= net10, >= netstandard11, netstandard12, netstandard13, netstandard14, netstandard15
      Microsoft.NETCore.Platforms (>= 1.1) - framework: dnxcore50, netstandard10, netstandard13, >= netstandard15
      Microsoft.NETCore.Targets (>= 1.1) - framework: dnxcore50, netstandard10, netstandard13, >= netstandard15
      System.Runtime (>= 4.3) - framework: dnxcore50, netstandard10, netstandard13, >= netstandard15
    System.Runtime.Handles (4.3) - framework: >= net10, >= netstandard13, netstandard14, netstandard15
      Microsoft.NETCore.Platforms (>= 1.1) - framework: >= netstandard13
      Microsoft.NETCore.Targets (>= 1.1) - framework: >= netstandard13
      System.Runtime (>= 4.3) - framework: >= netstandard13
    System.Runtime.InteropServices (4.3) - framework: >= net10, >= netstandard11, netstandard12, netstandard13, netstandard14, netstandard15
      Microsoft.NETCore.Platforms (>= 1.1) - framework: dnxcore50, netstandard11, netstandard12, netstandard13, >= netstandard15, netcore11
      Microsoft.NETCore.Targets (>= 1.1) - framework: dnxcore50, netstandard11, netstandard12, netstandard13, >= netstandard15, netcore11
      System.Reflection (>= 4.3) - framework: dnxcore50, netstandard11, netstandard12, netstandard13, >= netstandard15, netcore11
      System.Reflection.Primitives (>= 4.3) - framework: dnxcore50, netstandard11, netstandard12, netstandard13, >= netstandard15, netcore11
      System.Runtime (>= 4.3) - framework: net462, >= net463, dnxcore50, netstandard11, netstandard12, netstandard13, >= netstandard15, netcore11
      System.Runtime.Handles (>= 4.3) - framework: dnxcore50, netstandard13, >= netstandard15, netcore11
    System.Runtime.InteropServices.RuntimeInformation (4.3) - framework: >= net45, >= netstandard11, netstandard12, netstandard13, netstandard14, netstandard15
>>>>>>> c697eaed
      runtime.native.System (>= 4.3) - framework: >= netstandard11
      System.Reflection (>= 4.3) - framework: dnxcore50, >= netstandard11
      System.Reflection.Extensions (>= 4.3) - framework: dnxcore50, >= netstandard11
      System.Resources.ResourceManager (>= 4.3) - framework: dnxcore50, >= netstandard11
      System.Runtime (>= 4.3) - framework: dnxcore50, >= netstandard11
      System.Runtime.InteropServices (>= 4.3) - framework: >= netstandard11
      System.Threading (>= 4.3) - framework: dnxcore50, >= netstandard11
<<<<<<< HEAD
    System.Runtime.Numerics (4.3) - framework: >= net452, >= netstandard11
=======
    System.Runtime.Numerics (4.3) - framework: >= net10, >= netstandard11, netstandard12, netstandard13, netstandard14, netstandard15
>>>>>>> c697eaed
      System.Globalization (>= 4.3) - framework: dnxcore50, >= netstandard13
      System.Resources.ResourceManager (>= 4.3) - framework: dnxcore50, >= netstandard13
      System.Runtime (>= 4.3) - framework: dnxcore50, netstandard11, >= netstandard13
      System.Runtime.Extensions (>= 4.3) - framework: dnxcore50, >= netstandard13
<<<<<<< HEAD
    System.Security.Cryptography.Algorithms (4.3) - framework: >= net452, >= netstandard13, netstandard14
=======
    System.Security.Cryptography.Algorithms (4.3) - framework: >= net10, >= netstandard13, netstandard14, netstandard15
>>>>>>> c697eaed
      Microsoft.NETCore.Platforms (>= 1.1) - framework: dnxcore50, >= netstandard16
      runtime.native.System.Security.Cryptography.Apple (>= 4.3) - framework: >= netstandard16
      runtime.native.System.Security.Cryptography.OpenSsl (>= 4.3) - framework: >= netstandard16
      System.Collections (>= 4.3) - framework: >= netstandard16
      System.IO (>= 4.3) - framework: >= net463, dnxcore50, netstandard13, netstandard14, >= netstandard16
      System.Resources.ResourceManager (>= 4.3) - framework: dnxcore50, >= netstandard16
      System.Runtime (>= 4.3) - framework: >= net463, dnxcore50, netstandard13, netstandard14, >= netstandard16
      System.Runtime.Extensions (>= 4.3) - framework: dnxcore50, >= netstandard16
      System.Runtime.Handles (>= 4.3) - framework: dnxcore50, >= netstandard16
      System.Runtime.InteropServices (>= 4.3) - framework: dnxcore50, >= netstandard16
      System.Runtime.Numerics (>= 4.3) - framework: >= netstandard16
      System.Security.Cryptography.Encoding (>= 4.3) - framework: >= net463, dnxcore50, >= netstandard16
      System.Security.Cryptography.Primitives (>= 4.3) - framework: net46, net461, >= net463, dnxcore50, netstandard13, netstandard14, >= netstandard16
      System.Text.Encoding (>= 4.3) - framework: dnxcore50, >= netstandard16
    System.Security.Cryptography.Cng (4.3) - framework: >= net46, >= netstandard16
      Microsoft.NETCore.Platforms (>= 1.1) - framework: netstandard14, >= netstandard16
      System.IO (>= 4.3) - framework: netstandard13, netstandard14, >= netstandard16
      System.Resources.ResourceManager (>= 4.3) - framework: netstandard14, >= netstandard16
      System.Runtime (>= 4.3) - framework: netstandard13, netstandard14, >= netstandard16
      System.Runtime.Extensions (>= 4.3) - framework: netstandard14, >= netstandard16
      System.Runtime.Handles (>= 4.3) - framework: netstandard13, netstandard14, >= netstandard16
      System.Runtime.InteropServices (>= 4.3) - framework: netstandard14, >= netstandard16
      System.Security.Cryptography.Algorithms (>= 4.3) - framework: net46, net461, >= net463, netstandard13, netstandard14, >= netstandard16
      System.Security.Cryptography.Encoding (>= 4.3) - framework: netstandard14, >= netstandard16
      System.Security.Cryptography.Primitives (>= 4.3) - framework: net46, net461, >= net463, netstandard13, netstandard14, >= netstandard16
      System.Text.Encoding (>= 4.3) - framework: netstandard14, >= netstandard16
<<<<<<< HEAD
    System.Security.Cryptography.Csp (4.3) - framework: >= net46, >= netstandard16
=======
    System.Security.Cryptography.Csp (4.3) - framework: >= net46, >= netstandard13
>>>>>>> c697eaed
      Microsoft.NETCore.Platforms (>= 1.1) - framework: >= netstandard13
      System.IO (>= 4.3) - framework: >= netstandard13
      System.Reflection (>= 4.3) - framework: >= netstandard13
      System.Resources.ResourceManager (>= 4.3) - framework: >= netstandard13
      System.Runtime (>= 4.3) - framework: >= netstandard13
      System.Runtime.Extensions (>= 4.3) - framework: >= netstandard13
      System.Runtime.Handles (>= 4.3) - framework: >= netstandard13
      System.Runtime.InteropServices (>= 4.3) - framework: >= netstandard13
      System.Security.Cryptography.Algorithms (>= 4.3) - framework: >= net46, >= netstandard13
      System.Security.Cryptography.Encoding (>= 4.3) - framework: >= netstandard13
      System.Security.Cryptography.Primitives (>= 4.3) - framework: >= net46, >= netstandard13
      System.Text.Encoding (>= 4.3) - framework: >= netstandard13
      System.Threading (>= 4.3) - framework: >= netstandard13
<<<<<<< HEAD
    System.Security.Cryptography.Encoding (4.3) - framework: >= net452, >= netstandard13, netstandard14
=======
    System.Security.Cryptography.Encoding (4.3) - framework: >= net10, >= netstandard13, netstandard14, netstandard15
>>>>>>> c697eaed
      Microsoft.NETCore.Platforms (>= 1.1) - framework: >= netstandard13
      runtime.native.System.Security.Cryptography.OpenSsl (>= 4.3) - framework: >= netstandard13
      System.Collections (>= 4.3) - framework: >= netstandard13
      System.Collections.Concurrent (>= 4.3) - framework: >= netstandard13
      System.Linq (>= 4.3) - framework: >= netstandard13
      System.Resources.ResourceManager (>= 4.3) - framework: >= netstandard13
      System.Runtime (>= 4.3) - framework: >= netstandard13
      System.Runtime.Extensions (>= 4.3) - framework: >= netstandard13
      System.Runtime.Handles (>= 4.3) - framework: >= netstandard13
      System.Runtime.InteropServices (>= 4.3) - framework: >= netstandard13
      System.Security.Cryptography.Primitives (>= 4.3) - framework: >= netstandard13
      System.Text.Encoding (>= 4.3) - framework: >= netstandard13
<<<<<<< HEAD
    System.Security.Cryptography.OpenSsl (4.3) - framework: >= net452, >= netstandard16
      runtime.native.System.Security.Cryptography.OpenSsl (>= 4.3)
=======
    System.Security.Cryptography.OpenSsl (4.3) - framework: >= net10, >= netstandard16
      runtime.native.System.Security.Cryptography.OpenSsl (>= 4.3) - framework: >= net463, >= netstandard16, monoandroid, monotouch, xamarinios, xamarinmac
>>>>>>> c697eaed
      System.Collections (>= 4.3) - framework: >= netstandard16
      System.IO (>= 4.3) - framework: >= net463, >= netstandard16
      System.Resources.ResourceManager (>= 4.3) - framework: >= netstandard16
      System.Runtime (>= 4.3) - framework: >= net463, >= netstandard16
      System.Runtime.Extensions (>= 4.3) - framework: >= net463, >= netstandard16
      System.Runtime.Handles (>= 4.3) - framework: >= netstandard16
      System.Runtime.InteropServices (>= 4.3) - framework: >= netstandard16
      System.Runtime.Numerics (>= 4.3) - framework: >= netstandard16
      System.Security.Cryptography.Algorithms (>= 4.3) - framework: >= net463, >= netstandard16
      System.Security.Cryptography.Encoding (>= 4.3) - framework: >= net463, >= netstandard16
      System.Security.Cryptography.Primitives (>= 4.3) - framework: >= net463, >= netstandard16
      System.Text.Encoding (>= 4.3) - framework: >= netstandard16
<<<<<<< HEAD
    System.Security.Cryptography.Primitives (4.3) - framework: >= net452, >= netstandard13, netstandard14
=======
    System.Security.Cryptography.Primitives (4.3) - framework: >= net10, >= netstandard13, netstandard14, netstandard15
>>>>>>> c697eaed
      System.Diagnostics.Debug (>= 4.3) - framework: >= netstandard13
      System.Globalization (>= 4.3) - framework: >= netstandard13
      System.IO (>= 4.3) - framework: >= netstandard13
      System.Resources.ResourceManager (>= 4.3) - framework: >= netstandard13
      System.Runtime (>= 4.3) - framework: >= netstandard13
      System.Threading (>= 4.3) - framework: >= netstandard13
      System.Threading.Tasks (>= 4.3) - framework: >= netstandard13
<<<<<<< HEAD
    System.Security.Cryptography.X509Certificates (4.3) - framework: >= net46, >= netstandard13
=======
    System.Security.Cryptography.X509Certificates (4.3) - framework: >= net46, >= netstandard13, netstandard14, netstandard15
>>>>>>> c697eaed
      Microsoft.NETCore.Platforms (>= 1.1) - framework: dnxcore50, >= netstandard16
      runtime.native.System (>= 4.3) - framework: >= netstandard16
      runtime.native.System.Net.Http (>= 4.3) - framework: >= netstandard16
      runtime.native.System.Security.Cryptography.OpenSsl (>= 4.3) - framework: >= netstandard16
      System.Collections (>= 4.3) - framework: dnxcore50, >= netstandard16
      System.Diagnostics.Debug (>= 4.3) - framework: >= netstandard16
      System.Globalization (>= 4.3) - framework: dnxcore50, >= netstandard16
      System.Globalization.Calendars (>= 4.3) - framework: dnxcore50, >= netstandard16
      System.IO (>= 4.3) - framework: dnxcore50, >= netstandard16
      System.IO.FileSystem (>= 4.3) - framework: dnxcore50, >= netstandard16
      System.IO.FileSystem.Primitives (>= 4.3) - framework: >= netstandard16
      System.Resources.ResourceManager (>= 4.3) - framework: dnxcore50, >= netstandard16
      System.Runtime (>= 4.3) - framework: dnxcore50, netstandard13, netstandard14, >= netstandard16
      System.Runtime.Extensions (>= 4.3) - framework: dnxcore50, >= netstandard16
      System.Runtime.Handles (>= 4.3) - framework: dnxcore50, netstandard13, netstandard14, >= netstandard16
      System.Runtime.InteropServices (>= 4.3) - framework: dnxcore50, >= netstandard16
      System.Runtime.Numerics (>= 4.3) - framework: dnxcore50, >= netstandard16
      System.Security.Cryptography.Algorithms (>= 4.3) - framework: net46, >= net461, dnxcore50, netstandard13, netstandard14, >= netstandard16
      System.Security.Cryptography.Cng (>= 4.3) - framework: dnxcore50, >= netstandard16
      System.Security.Cryptography.Csp (>= 4.3) - framework: >= netstandard16
      System.Security.Cryptography.Encoding (>= 4.3) - framework: net46, >= net461, dnxcore50, netstandard13, netstandard14, >= netstandard16
      System.Security.Cryptography.OpenSsl (>= 4.3) - framework: >= netstandard16
      System.Security.Cryptography.Primitives (>= 4.3) - framework: dnxcore50, >= netstandard16
      System.Text.Encoding (>= 4.3) - framework: dnxcore50, >= netstandard16
      System.Threading (>= 4.3) - framework: dnxcore50, >= netstandard16
<<<<<<< HEAD
    System.Text.Encoding (4.3) - framework: >= net452, dnxcore50, >= netstandard11, netstandard13, netstandard14
      Microsoft.NETCore.Platforms (>= 1.1) - framework: dnxcore50, netstandard10, >= netstandard13
      Microsoft.NETCore.Targets (>= 1.1) - framework: dnxcore50, netstandard10, >= netstandard13
      System.Runtime (>= 4.3) - framework: dnxcore50, netstandard10, >= netstandard13
    System.Text.Encoding.Extensions (4.3) - framework: >= net452, >= netstandard11
=======
    System.Text.Encoding (4.3) - framework: >= net10, >= netstandard11, netstandard12, netstandard13, netstandard14, netstandard15
      Microsoft.NETCore.Platforms (>= 1.1) - framework: dnxcore50, netstandard10, >= netstandard13
      Microsoft.NETCore.Targets (>= 1.1) - framework: dnxcore50, netstandard10, >= netstandard13
      System.Runtime (>= 4.3) - framework: dnxcore50, netstandard10, >= netstandard13
    System.Text.Encoding.Extensions (4.3) - framework: >= net10, >= netstandard11, netstandard12, netstandard13, netstandard14, netstandard15
>>>>>>> c697eaed
      Microsoft.NETCore.Platforms (>= 1.1) - framework: dnxcore50, netstandard10, >= netstandard13
      Microsoft.NETCore.Targets (>= 1.1) - framework: dnxcore50, netstandard10, >= netstandard13
      System.Runtime (>= 4.3) - framework: dnxcore50, netstandard10, >= netstandard13
      System.Text.Encoding (>= 4.3) - framework: dnxcore50, netstandard10, >= netstandard13
<<<<<<< HEAD
    System.Text.RegularExpressions (4.3) - framework: >= net452, dnxcore50, >= netstandard11
      System.Collections (>= 4.3) - framework: dnxcore50, >= netstandard16
      System.Globalization (>= 4.3) - framework: dnxcore50, >= netstandard16
      System.Resources.ResourceManager (>= 4.3) - framework: dnxcore50, >= netstandard16
      System.Runtime (>= 4.3) - framework: dnxcore50, netstandard10, netstandard13, >= netstandard16
      System.Runtime.Extensions (>= 4.3) - framework: dnxcore50, >= netstandard16
      System.Threading (>= 4.3) - framework: dnxcore50, >= netstandard16
    System.Threading (4.3) - framework: >= net452, dnxcore50, >= netstandard11, netstandard13, netstandard14
      System.Runtime (>= 4.3) - framework: dnxcore50, netstandard10, >= netstandard13
      System.Threading.Tasks (>= 4.3) - framework: dnxcore50, netstandard10, >= netstandard13
    System.Threading.Tasks (4.3) - framework: >= net452, dnxcore50, >= netstandard11, netstandard13, netstandard14
      Microsoft.NETCore.Platforms (>= 1.1) - framework: dnxcore50, netstandard10, >= netstandard13
      Microsoft.NETCore.Targets (>= 1.1) - framework: dnxcore50, netstandard10, >= netstandard13
      System.Runtime (>= 4.3) - framework: dnxcore50, netstandard10, >= netstandard13
    System.Threading.Tasks.Extensions (4.3) - framework: >= net452, >= netstandard13
      System.Collections (>= 4.3) - framework: >= netstandard10
      System.Runtime (>= 4.3) - framework: >= netstandard10
      System.Threading.Tasks (>= 4.3) - framework: >= netstandard10
    System.Threading.Timer (4.3) - framework: >= net452, >= netstandard12
      Microsoft.NETCore.Platforms (>= 1.1) - framework: dnxcore50, >= netstandard12
      Microsoft.NETCore.Targets (>= 1.1) - framework: dnxcore50, >= netstandard12
      System.Runtime (>= 4.3) - framework: dnxcore50, >= netstandard12
    System.Xml.ReaderWriter (4.3) - framework: >= net452, >= netstandard11
=======
    System.Text.RegularExpressions (4.3) - framework: >= net10, >= netstandard11, netstandard12, netstandard13, netstandard14, netstandard15
      System.Collections (>= 4.3) - framework: dnxcore50, >= netstandard16
      System.Globalization (>= 4.3) - framework: dnxcore50, >= netstandard16
      System.Resources.ResourceManager (>= 4.3) - framework: dnxcore50, >= netstandard16
      System.Runtime (>= 4.3) - framework: dnxcore50, netstandard10, netstandard13, >= netstandard16, netcore11
      System.Runtime.Extensions (>= 4.3) - framework: dnxcore50, >= netstandard16
      System.Threading (>= 4.3) - framework: dnxcore50, >= netstandard16
    System.Threading (4.3) - framework: >= net10, >= netstandard11, netstandard12, netstandard13, netstandard14, netstandard15
      System.Runtime (>= 4.3) - framework: dnxcore50, netstandard10, >= netstandard13
      System.Threading.Tasks (>= 4.3) - framework: dnxcore50, netstandard10, >= netstandard13
    System.Threading.Tasks (4.3) - framework: >= net10, >= netstandard11, netstandard12, netstandard13, netstandard14, netstandard15
      Microsoft.NETCore.Platforms (>= 1.1) - framework: dnxcore50, netstandard10, >= netstandard13
      Microsoft.NETCore.Targets (>= 1.1) - framework: dnxcore50, netstandard10, >= netstandard13
      System.Runtime (>= 4.3) - framework: dnxcore50, netstandard10, >= netstandard13
    System.Threading.Tasks.Extensions (4.3) - framework: >= net10, >= netstandard13, netstandard14, netstandard15
      System.Collections (>= 4.3) - framework: >= netstandard10
      System.Runtime (>= 4.3) - framework: >= netstandard10
      System.Threading.Tasks (>= 4.3) - framework: >= netstandard10
    System.Threading.Tasks.Parallel (4.3) - framework: >= net10, >= netstandard16
      System.Collections.Concurrent (>= 4.3) - framework: dnxcore50, netstandard11, >= netstandard13
      System.Diagnostics.Debug (>= 4.3) - framework: dnxcore50, >= netstandard13
      System.Diagnostics.Tracing (>= 4.3) - framework: dnxcore50, >= netstandard13
      System.Resources.ResourceManager (>= 4.3) - framework: dnxcore50, >= netstandard13
      System.Runtime (>= 4.3) - framework: dnxcore50, netstandard11, >= netstandard13
      System.Runtime.Extensions (>= 4.3) - framework: dnxcore50, >= netstandard13
      System.Threading (>= 4.3) - framework: dnxcore50, >= netstandard13
      System.Threading.Tasks (>= 4.3) - framework: dnxcore50, netstandard11, >= netstandard13
    System.Threading.Thread (4.3) - framework: >= net10, >= netstandard16
      System.Runtime (>= 4.3) - framework: >= netstandard13
    System.Threading.ThreadPool (4.3) - framework: >= net10, >= netstandard16
      System.Runtime (>= 4.3) - framework: >= netstandard13
      System.Runtime.Handles (>= 4.3) - framework: >= netstandard13
    System.Threading.Timer (4.3) - framework: >= net10, >= netstandard12, netstandard13, netstandard14, netstandard15
      Microsoft.NETCore.Platforms (>= 1.1) - framework: dnxcore50, >= netstandard12
      Microsoft.NETCore.Targets (>= 1.1) - framework: dnxcore50, >= netstandard12
      System.Runtime (>= 4.3) - framework: dnxcore50, >= netstandard12
    System.Xml.ReaderWriter (4.3) - framework: >= net10, >= netstandard11, netstandard12, netstandard13, netstandard14, netstandard15
>>>>>>> c697eaed
      System.Collections (>= 4.3) - framework: dnxcore50, >= netstandard13
      System.Diagnostics.Debug (>= 4.3) - framework: dnxcore50, >= netstandard13
      System.Globalization (>= 4.3) - framework: dnxcore50, >= netstandard13
      System.IO (>= 4.3) - framework: dnxcore50, netstandard10, >= netstandard13
      System.IO.FileSystem (>= 4.3) - framework: dnxcore50, >= netstandard13
      System.IO.FileSystem.Primitives (>= 4.3) - framework: dnxcore50, >= netstandard13
      System.Resources.ResourceManager (>= 4.3) - framework: dnxcore50, >= netstandard13
      System.Runtime (>= 4.3) - framework: dnxcore50, netstandard10, >= netstandard13
      System.Runtime.Extensions (>= 4.3) - framework: dnxcore50, >= netstandard13
      System.Runtime.InteropServices (>= 4.3) - framework: dnxcore50, >= netstandard13
      System.Text.Encoding (>= 4.3) - framework: dnxcore50, netstandard10, >= netstandard13
      System.Text.Encoding.Extensions (>= 4.3) - framework: dnxcore50, >= netstandard13
      System.Text.RegularExpressions (>= 4.3) - framework: dnxcore50, >= netstandard13
      System.Threading.Tasks (>= 4.3) - framework: dnxcore50, netstandard10, >= netstandard13
      System.Threading.Tasks.Extensions (>= 4.3) - framework: dnxcore50, >= netstandard13
<<<<<<< HEAD
    System.Xml.XDocument (4.3) - framework: >= net452, >= netstandard11
=======
    System.Xml.XDocument (4.3) - framework: >= net10, >= netstandard11, netstandard12, netstandard13, netstandard14, netstandard15
>>>>>>> c697eaed
      System.Collections (>= 4.3) - framework: dnxcore50, >= netstandard13
      System.Diagnostics.Debug (>= 4.3) - framework: dnxcore50, >= netstandard13
      System.Diagnostics.Tools (>= 4.3) - framework: dnxcore50, >= netstandard13
      System.Globalization (>= 4.3) - framework: dnxcore50, >= netstandard13
      System.IO (>= 4.3) - framework: dnxcore50, netstandard10, >= netstandard13
      System.Reflection (>= 4.3) - framework: dnxcore50, >= netstandard13
      System.Resources.ResourceManager (>= 4.3) - framework: dnxcore50, >= netstandard13
      System.Runtime (>= 4.3) - framework: dnxcore50, netstandard10, >= netstandard13
      System.Runtime.Extensions (>= 4.3) - framework: dnxcore50, >= netstandard13
      System.Text.Encoding (>= 4.3) - framework: dnxcore50, >= netstandard13
      System.Threading (>= 4.3) - framework: dnxcore50, >= netstandard13
      System.Xml.ReaderWriter (>= 4.3) - framework: dnxcore50, netstandard10, >= netstandard13
    xunit.abstractions (2.0.1) - framework: >= net452, >= netstandard11
      NETStandard.Library (>= 1.6) - framework: >= netstandard10
<<<<<<< HEAD
    xunit.assert (2.1)
      System.Collections (>= 4.0) - framework: dnxcore50
      System.Diagnostics.Debug (>= 4.0) - framework: dnxcore50
      System.Globalization (>= 4.0) - framework: dnxcore50
      System.Linq (>= 4.0) - framework: dnxcore50
      System.ObjectModel (>= 4.0) - framework: dnxcore50
      System.Reflection (>= 4.0) - framework: dnxcore50
      System.Reflection.Extensions (>= 4.0) - framework: dnxcore50
      System.Runtime (>= 4.0) - framework: dnxcore50
      System.Runtime.Extensions (>= 4.0) - framework: dnxcore50
      System.Text.RegularExpressions (>= 4.0) - framework: dnxcore50
      System.Threading.Tasks (>= 4.0) - framework: dnxcore50
    xunit.extensibility.core (2.2) - framework: >= net452, >= netstandard11
      NETStandard.Library (>= 1.6) - framework: >= netstandard11
      xunit.abstractions (>= 2.0.1) - framework: >= net452, >= netstandard11
    xunit.extensibility.execution (2.2)
      NETStandard.Library (>= 1.6) - framework: >= netstandard11
      xunit.extensibility.core (2.2) - framework: >= net452, >= netstandard11
    xunit.runner.console (2.1)
=======
    xunit.assert (2.2)
      NETStandard.Library (>= 1.6) - framework: >= netstandard11
    xunit.core (2.2) - framework: >= netstandard16
      xunit.extensibility.core (2.2)
      xunit.extensibility.execution (2.2)
    xunit.extensibility.core (2.2) - framework: >= net452, >= netstandard11
      NETStandard.Library (>= 1.6) - framework: >= netstandard11
      xunit.abstractions (>= 2.0.1) - framework: >= net452, >= netstandard11
    xunit.extensibility.execution (2.2) - framework: >= net10, >= netstandard10
      NETStandard.Library (>= 1.6) - framework: >= netstandard11
      xunit.extensibility.core (2.2) - framework: >= net452, >= netstandard11
    xunit.runner.console (2.2)
>>>>>>> c697eaed
<|MERGE_RESOLUTION|>--- conflicted
+++ resolved
@@ -1,13 +1,5 @@
 NUGET
   remote: https://www.nuget.org/api/v2
-<<<<<<< HEAD
-    FAKE (4.28)
-    FsCheck (2.8)
-      FSharp.Core (>= 3.1.2.5)
-    FsCheck.Xunit (2.8)
-      FsCheck (>= 2.8)
-      xunit.extensibility.execution (>= 2.2 < 3.0)
-=======
     FAKE (4.61.2)
     FsCheck (2.9)
       FSharp.Core (>= 4.1) - framework: >= net10, netstandard10, netstandard11, netstandard12, netstandard13, netstandard14, netstandard15
@@ -20,7 +12,6 @@
       xunit.abstractions (>= 2.0.1) - framework: >= netstandard16
       xunit.core (>= 2.2) - framework: >= netstandard16
       xunit.extensibility.execution (>= 2.2 < 3.0) - framework: >= net10, netstandard10, netstandard11, netstandard12, netstandard13, netstandard14, netstandard15
->>>>>>> c697eaed
     FSharp.Compiler.Service (2.0.0.6)
     FSharp.Core (4.1.17) - framework: >= net10, >= netstandard10
       System.Collections (>= 4.0.11) - framework: >= netstandard16
@@ -52,16 +43,6 @@
     FSharpVSPowerTools.Core (2.3)
       FSharp.Compiler.Service (>= 2.0.0.3)
     GtkSharp (3.1.3)
-<<<<<<< HEAD
-    Microsoft.NETCore.Platforms (1.1) - framework: >= net452, dnxcore50, >= netstandard11, netstandard12, netstandard13, netstandard14
-    Microsoft.NETCore.Targets (1.1) - framework: >= net452, dnxcore50, >= netstandard11, netstandard12, netstandard13, netstandard14
-    Microsoft.Win32.Primitives (4.3) - framework: >= net452, >= netstandard13
-      Microsoft.NETCore.Platforms (>= 1.1) - framework: >= netstandard13
-      Microsoft.NETCore.Targets (>= 1.1) - framework: >= netstandard13
-      System.Runtime (>= 4.3) - framework: >= netstandard13
-    Mono.Cecil (0.9.6.1)
-    NETStandard.Library (1.6.1) - framework: >= net452, >= netstandard11
-=======
     Microsoft.NETCore.Platforms (1.1) - framework: >= net10, >= netstandard11, netstandard12, netstandard13, netstandard14, netstandard15
     Microsoft.NETCore.Targets (1.1) - framework: >= net10, >= netstandard11, netstandard12, netstandard13, netstandard14, netstandard15
     Microsoft.Win32.Primitives (4.3) - framework: >= net10, >= netstandard13, netstandard14, netstandard15
@@ -78,7 +59,6 @@
       System.Security.Cryptography.Csp (>= 4.0) - framework: >= netstandard13
       System.Threading (>= 4.0.11) - framework: >= netstandard13
     NETStandard.Library (1.6.1) - framework: >= net10, >= netstandard11, netstandard12, netstandard13, netstandard14, netstandard15
->>>>>>> c697eaed
       Microsoft.NETCore.Platforms (>= 1.1) - framework: >= netstandard10
       Microsoft.Win32.Primitives (>= 4.3) - framework: >= net46, >= netstandard13
       System.AppContext (>= 4.3) - framework: >= net46, >= netstandard13
@@ -123,44 +103,6 @@
       System.Threading.Timer (>= 4.3) - framework: >= net451, >= netstandard12
       System.Xml.ReaderWriter (>= 4.3) - framework: >= netstandard10
       System.Xml.XDocument (>= 4.3) - framework: >= netstandard10
-<<<<<<< HEAD
-    runtime.debian.8-x64.runtime.native.System.Security.Cryptography.OpenSsl (4.3) - framework: >= net452, >= netstandard13, netstandard14
-    runtime.fedora.23-x64.runtime.native.System.Security.Cryptography.OpenSsl (4.3) - framework: >= net452, >= netstandard13, netstandard14
-    runtime.fedora.24-x64.runtime.native.System.Security.Cryptography.OpenSsl (4.3) - framework: >= net452, >= netstandard13, netstandard14
-    runtime.native.System (4.3) - framework: >= net452, >= netstandard11
-      Microsoft.NETCore.Platforms (>= 1.1)
-      Microsoft.NETCore.Targets (>= 1.1)
-    runtime.native.System.IO.Compression (4.3) - framework: >= net452, >= netstandard13
-      Microsoft.NETCore.Platforms (>= 1.1)
-      Microsoft.NETCore.Targets (>= 1.1)
-    runtime.native.System.Net.Http (4.3) - framework: >= net452, >= netstandard16
-      Microsoft.NETCore.Platforms (>= 1.1)
-      Microsoft.NETCore.Targets (>= 1.1)
-    runtime.native.System.Security.Cryptography.Apple (4.3) - framework: >= net452, >= netstandard16
-      runtime.osx.10.10-x64.runtime.native.System.Security.Cryptography.Apple (>= 4.3)
-    runtime.native.System.Security.Cryptography.OpenSsl (4.3) - framework: >= net452, >= netstandard13, netstandard14
-      runtime.debian.8-x64.runtime.native.System.Security.Cryptography.OpenSsl (>= 4.3)
-      runtime.fedora.23-x64.runtime.native.System.Security.Cryptography.OpenSsl (>= 4.3)
-      runtime.fedora.24-x64.runtime.native.System.Security.Cryptography.OpenSsl (>= 4.3)
-      runtime.opensuse.13.2-x64.runtime.native.System.Security.Cryptography.OpenSsl (>= 4.3)
-      runtime.opensuse.42.1-x64.runtime.native.System.Security.Cryptography.OpenSsl (>= 4.3)
-      runtime.osx.10.10-x64.runtime.native.System.Security.Cryptography.OpenSsl (>= 4.3)
-      runtime.rhel.7-x64.runtime.native.System.Security.Cryptography.OpenSsl (>= 4.3)
-      runtime.ubuntu.14.04-x64.runtime.native.System.Security.Cryptography.OpenSsl (>= 4.3)
-      runtime.ubuntu.16.04-x64.runtime.native.System.Security.Cryptography.OpenSsl (>= 4.3)
-      runtime.ubuntu.16.10-x64.runtime.native.System.Security.Cryptography.OpenSsl (>= 4.3)
-    runtime.opensuse.13.2-x64.runtime.native.System.Security.Cryptography.OpenSsl (4.3) - framework: >= net452, >= netstandard13, netstandard14
-    runtime.opensuse.42.1-x64.runtime.native.System.Security.Cryptography.OpenSsl (4.3) - framework: >= net452, >= netstandard13, netstandard14
-    runtime.osx.10.10-x64.runtime.native.System.Security.Cryptography.Apple (4.3) - framework: >= net452, >= netstandard16
-    runtime.osx.10.10-x64.runtime.native.System.Security.Cryptography.OpenSsl (4.3) - framework: >= net452, >= netstandard13, netstandard14
-    runtime.rhel.7-x64.runtime.native.System.Security.Cryptography.OpenSsl (4.3) - framework: >= net452, >= netstandard13, netstandard14
-    runtime.ubuntu.14.04-x64.runtime.native.System.Security.Cryptography.OpenSsl (4.3) - framework: >= net452, >= netstandard13, netstandard14
-    runtime.ubuntu.16.04-x64.runtime.native.System.Security.Cryptography.OpenSsl (4.3) - framework: >= net452, >= netstandard13, netstandard14
-    runtime.ubuntu.16.10-x64.runtime.native.System.Security.Cryptography.OpenSsl (4.3) - framework: >= net452, >= netstandard13, netstandard14
-    System.AppContext (4.3) - framework: >= net46, >= netstandard13
-      System.Runtime (>= 4.3) - framework: dnxcore50, netstandard13, >= netstandard16
-    System.Buffers (4.3) - framework: >= net452, >= netstandard13
-=======
     runtime.debian.8-x64.runtime.native.System.Security.Cryptography.OpenSsl (4.3.1) - framework: >= net10, >= netstandard13, netstandard14, netstandard15
     runtime.fedora.23-x64.runtime.native.System.Security.Cryptography.OpenSsl (4.3.1) - framework: >= net10, >= netstandard13, netstandard14, netstandard15
     runtime.fedora.24-x64.runtime.native.System.Security.Cryptography.OpenSsl (4.3.1) - framework: >= net10, >= netstandard13, netstandard14, netstandard15
@@ -197,25 +139,16 @@
     System.AppContext (4.3) - framework: >= net46, >= netstandard13, netstandard14, netstandard15
       System.Runtime (>= 4.3) - framework: dnxcore50, netstandard13, >= netstandard16
     System.Buffers (4.3) - framework: >= net10, >= netstandard13, netstandard14, netstandard15
->>>>>>> c697eaed
       System.Diagnostics.Debug (>= 4.3) - framework: >= netstandard11
       System.Diagnostics.Tracing (>= 4.3) - framework: >= netstandard11
       System.Resources.ResourceManager (>= 4.3) - framework: >= netstandard11
       System.Runtime (>= 4.3) - framework: >= netstandard11
       System.Threading (>= 4.3) - framework: >= netstandard11
-<<<<<<< HEAD
-    System.Collections (4.3) - framework: >= net452, dnxcore50, >= netstandard11, netstandard13, netstandard14
-      Microsoft.NETCore.Platforms (>= 1.1) - framework: dnxcore50, netstandard10, >= netstandard13
-      Microsoft.NETCore.Targets (>= 1.1) - framework: dnxcore50, netstandard10, >= netstandard13
-      System.Runtime (>= 4.3) - framework: dnxcore50, netstandard10, >= netstandard13
-    System.Collections.Concurrent (4.3) - framework: >= net452, >= netstandard11, netstandard14
-=======
     System.Collections (4.3) - framework: >= net10, >= netstandard11, netstandard12, netstandard13, netstandard14, netstandard15
       Microsoft.NETCore.Platforms (>= 1.1) - framework: dnxcore50, netstandard10, >= netstandard13
       Microsoft.NETCore.Targets (>= 1.1) - framework: dnxcore50, netstandard10, >= netstandard13
       System.Runtime (>= 4.3) - framework: dnxcore50, netstandard10, >= netstandard13
     System.Collections.Concurrent (4.3) - framework: >= net10, >= netstandard11, netstandard12, netstandard13, netstandard14, netstandard15
->>>>>>> c697eaed
       System.Collections (>= 4.3) - framework: dnxcore50, >= netstandard13
       System.Diagnostics.Debug (>= 4.3) - framework: dnxcore50, >= netstandard13
       System.Diagnostics.Tracing (>= 4.3) - framework: dnxcore50, >= netstandard13
@@ -226,51 +159,22 @@
       System.Runtime.Extensions (>= 4.3) - framework: dnxcore50, >= netstandard13
       System.Threading (>= 4.3) - framework: dnxcore50, >= netstandard13
       System.Threading.Tasks (>= 4.3) - framework: dnxcore50, netstandard11, >= netstandard13
-<<<<<<< HEAD
-    System.Console (4.3) - framework: >= net46, >= netstandard13
-=======
     System.Console (4.3) - framework: >= net10, >= netstandard13, netstandard14, netstandard15
->>>>>>> c697eaed
       Microsoft.NETCore.Platforms (>= 1.1) - framework: >= netstandard13
       Microsoft.NETCore.Targets (>= 1.1) - framework: >= netstandard13
       System.IO (>= 4.3) - framework: >= netstandard13
       System.Runtime (>= 4.3) - framework: >= netstandard13
       System.Text.Encoding (>= 4.3) - framework: >= netstandard13
-<<<<<<< HEAD
-    System.Diagnostics.Contracts (4.3) - framework: dnxcore50
-      System.Runtime (>= 4.3) - framework: dnxcore50, >= netstandard10
-    System.Diagnostics.Debug (4.3) - framework: >= net452, dnxcore50, >= netstandard11, netstandard13, netstandard14
-      Microsoft.NETCore.Platforms (>= 1.1) - framework: dnxcore50, netstandard10, >= netstandard13
-      Microsoft.NETCore.Targets (>= 1.1) - framework: dnxcore50, netstandard10, >= netstandard13
-      System.Runtime (>= 4.3) - framework: dnxcore50, netstandard10, >= netstandard13
-    System.Diagnostics.DiagnosticSource (4.3) - framework: >= net452, netstandard13, >= netstandard16
-=======
     System.Diagnostics.Debug (4.3) - framework: >= net10, >= netstandard11, netstandard12, netstandard13, netstandard14, netstandard15
       Microsoft.NETCore.Platforms (>= 1.1) - framework: dnxcore50, netstandard10, >= netstandard13
       Microsoft.NETCore.Targets (>= 1.1) - framework: dnxcore50, netstandard10, >= netstandard13
       System.Runtime (>= 4.3) - framework: dnxcore50, netstandard10, >= netstandard13
     System.Diagnostics.DiagnosticSource (4.3.1) - framework: >= net10, netstandard13, >= netstandard16
->>>>>>> c697eaed
       System.Collections (>= 4.3) - framework: netstandard11, >= netstandard13
       System.Diagnostics.Tracing (>= 4.3) - framework: netstandard11, >= netstandard13
       System.Reflection (>= 4.3) - framework: netstandard11, >= netstandard13
       System.Runtime (>= 4.3) - framework: netstandard11, >= netstandard13
       System.Threading (>= 4.3) - framework: netstandard11, >= netstandard13
-<<<<<<< HEAD
-    System.Diagnostics.Tools (4.3) - framework: >= net452, >= netstandard11
-      Microsoft.NETCore.Platforms (>= 1.1) - framework: dnxcore50, >= netstandard10
-      Microsoft.NETCore.Targets (>= 1.1) - framework: dnxcore50, >= netstandard10
-      System.Runtime (>= 4.3) - framework: dnxcore50, >= netstandard10
-    System.Diagnostics.Tracing (4.3) - framework: >= net452, >= netstandard11, netstandard13, netstandard14
-      Microsoft.NETCore.Platforms (>= 1.1) - framework: dnxcore50, netstandard11, netstandard12, netstandard13, >= netstandard15
-      Microsoft.NETCore.Targets (>= 1.1) - framework: dnxcore50, netstandard11, netstandard12, netstandard13, >= netstandard15
-      System.Runtime (>= 4.3) - framework: dnxcore50, netstandard11, netstandard12, netstandard13, >= netstandard15
-    System.Globalization (4.3) - framework: >= net452, dnxcore50, >= netstandard11, netstandard13, netstandard14
-      Microsoft.NETCore.Platforms (>= 1.1) - framework: dnxcore50, netstandard10, >= netstandard13
-      Microsoft.NETCore.Targets (>= 1.1) - framework: dnxcore50, netstandard10, >= netstandard13
-      System.Runtime (>= 4.3) - framework: dnxcore50, netstandard10, >= netstandard13
-    System.Globalization.Calendars (4.3) - framework: >= net46, >= netstandard13
-=======
     System.Diagnostics.Tools (4.3) - framework: >= net10, >= netstandard11, netstandard12, netstandard13, netstandard14, netstandard15
       Microsoft.NETCore.Platforms (>= 1.1) - framework: dnxcore50, >= netstandard10
       Microsoft.NETCore.Targets (>= 1.1) - framework: dnxcore50, >= netstandard10
@@ -284,37 +188,24 @@
       Microsoft.NETCore.Targets (>= 1.1) - framework: dnxcore50, netstandard10, >= netstandard13
       System.Runtime (>= 4.3) - framework: dnxcore50, netstandard10, >= netstandard13
     System.Globalization.Calendars (4.3) - framework: >= net46, >= netstandard13, netstandard14, netstandard15
->>>>>>> c697eaed
       Microsoft.NETCore.Platforms (>= 1.1) - framework: >= netstandard13
       Microsoft.NETCore.Targets (>= 1.1) - framework: >= netstandard13
       System.Globalization (>= 4.3) - framework: >= netstandard13
       System.Runtime (>= 4.3) - framework: >= netstandard13
-<<<<<<< HEAD
-    System.Globalization.Extensions (4.3) - framework: >= net452, >= netstandard16
-=======
     System.Globalization.Extensions (4.3) - framework: >= net10, >= netstandard16
->>>>>>> c697eaed
       Microsoft.NETCore.Platforms (>= 1.1) - framework: >= netstandard13
       System.Globalization (>= 4.3) - framework: >= netstandard13
       System.Resources.ResourceManager (>= 4.3) - framework: >= netstandard13
       System.Runtime (>= 4.3) - framework: >= netstandard13
       System.Runtime.Extensions (>= 4.3) - framework: >= netstandard13
       System.Runtime.InteropServices (>= 4.3) - framework: >= netstandard13
-<<<<<<< HEAD
-    System.IO (4.3) - framework: >= net452, dnxcore50, >= netstandard11, netstandard13, netstandard14
-=======
     System.IO (4.3) - framework: >= net10, >= netstandard11, netstandard12, netstandard13, netstandard14, netstandard15
->>>>>>> c697eaed
       Microsoft.NETCore.Platforms (>= 1.1) - framework: dnxcore50, netstandard10, netstandard13, >= netstandard15
       Microsoft.NETCore.Targets (>= 1.1) - framework: dnxcore50, netstandard10, netstandard13, >= netstandard15
       System.Runtime (>= 4.3) - framework: dnxcore50, netstandard10, netstandard13, >= netstandard15
       System.Text.Encoding (>= 4.3) - framework: dnxcore50, netstandard10, netstandard13, >= netstandard15
       System.Threading.Tasks (>= 4.3) - framework: dnxcore50, netstandard10, netstandard13, >= netstandard15
-<<<<<<< HEAD
-    System.IO.Compression (4.3) - framework: >= net452, >= netstandard11, netstandard13
-=======
     System.IO.Compression (4.3) - framework: >= net10, >= netstandard11, netstandard12, netstandard13, netstandard14, netstandard15
->>>>>>> c697eaed
       Microsoft.NETCore.Platforms (>= 1.1) - framework: >= netstandard13
       runtime.native.System (>= 4.3) - framework: >= netstandard13
       runtime.native.System.IO.Compression (>= 4.3) - framework: dnxcore50, >= netstandard13
@@ -330,11 +221,7 @@
       System.Text.Encoding (>= 4.3) - framework: dnxcore50, netstandard11, >= netstandard13
       System.Threading (>= 4.3) - framework: dnxcore50, >= netstandard13
       System.Threading.Tasks (>= 4.3) - framework: dnxcore50, >= netstandard13
-<<<<<<< HEAD
-    System.IO.Compression.ZipFile (4.3) - framework: >= net46, >= netstandard13
-=======
     System.IO.Compression.ZipFile (4.3) - framework: >= net46, >= netstandard13, netstandard14, netstandard15
->>>>>>> c697eaed
       System.Buffers (>= 4.3) - framework: >= netstandard13
       System.IO (>= 4.3) - framework: >= netstandard13
       System.IO.Compression (>= 4.3) - framework: >= netstandard13
@@ -344,11 +231,7 @@
       System.Runtime (>= 4.3) - framework: >= netstandard13
       System.Runtime.Extensions (>= 4.3) - framework: >= netstandard13
       System.Text.Encoding (>= 4.3) - framework: >= netstandard13
-<<<<<<< HEAD
-    System.IO.FileSystem (4.3) - framework: >= net452, >= netstandard13
-=======
     System.IO.FileSystem (4.3) - framework: >= net10, >= netstandard13, netstandard14, netstandard15
->>>>>>> c697eaed
       Microsoft.NETCore.Platforms (>= 1.1) - framework: >= netstandard13
       Microsoft.NETCore.Targets (>= 1.1) - framework: >= netstandard13
       System.IO (>= 4.3) - framework: >= netstandard13
@@ -357,25 +240,15 @@
       System.Runtime.Handles (>= 4.3) - framework: >= netstandard13
       System.Text.Encoding (>= 4.3) - framework: >= netstandard13
       System.Threading.Tasks (>= 4.3) - framework: >= netstandard13
-<<<<<<< HEAD
-    System.IO.FileSystem.Primitives (4.3) - framework: >= net452, >= netstandard13
-      System.Runtime (>= 4.3) - framework: >= netstandard13
-    System.Linq (4.3) - framework: >= net452, dnxcore50, >= netstandard11, netstandard14
-=======
     System.IO.FileSystem.Primitives (4.3) - framework: >= net10, >= netstandard13, netstandard14, netstandard15
       System.Runtime (>= 4.3) - framework: >= netstandard13
     System.Linq (4.3) - framework: >= net10, >= netstandard11, netstandard12, netstandard13, netstandard14, netstandard15
->>>>>>> c697eaed
       System.Collections (>= 4.3) - framework: dnxcore50, netstandard10, >= netstandard16
       System.Diagnostics.Debug (>= 4.3) - framework: dnxcore50, >= netstandard16
       System.Resources.ResourceManager (>= 4.3) - framework: dnxcore50, >= netstandard16
       System.Runtime (>= 4.3) - framework: dnxcore50, netstandard10, >= netstandard16
       System.Runtime.Extensions (>= 4.3) - framework: dnxcore50, >= netstandard16
-<<<<<<< HEAD
-    System.Linq.Expressions (4.3) - framework: >= net452, >= netstandard11
-=======
     System.Linq.Expressions (4.3) - framework: >= net10, >= netstandard11, netstandard12, netstandard13, netstandard14, netstandard15
->>>>>>> c697eaed
       System.Collections (>= 4.3) - framework: dnxcore50, >= netstandard16
       System.Diagnostics.Debug (>= 4.3) - framework: dnxcore50, >= netstandard16
       System.Globalization (>= 4.3) - framework: dnxcore50, >= netstandard16
@@ -393,9 +266,6 @@
       System.Runtime (>= 4.3) - framework: dnxcore50, netstandard10, netstandard13, >= netstandard16
       System.Runtime.Extensions (>= 4.3) - framework: dnxcore50, >= netstandard16
       System.Threading (>= 4.3) - framework: dnxcore50, >= netstandard16
-<<<<<<< HEAD
-    System.Net.Http (4.3.1) - framework: >= net452, >= netstandard11
-=======
     System.Linq.Queryable (4.3) - framework: >= net10, >= netstandard16
       System.Collections (>= 4.3) - framework: dnxcore50, >= netstandard13
       System.Diagnostics.Debug (>= 4.3) - framework: dnxcore50, >= netstandard13
@@ -406,7 +276,6 @@
       System.Resources.ResourceManager (>= 4.3) - framework: dnxcore50, >= netstandard13
       System.Runtime (>= 4.3) - framework: dnxcore50, netstandard10, >= netstandard13
     System.Net.Http (4.3.2) - framework: >= net10, >= netstandard11, netstandard12, netstandard13, netstandard14, netstandard15
->>>>>>> c697eaed
       Microsoft.NETCore.Platforms (>= 1.1) - framework: dnxcore50, netstandard13, >= netstandard16
       Microsoft.Win32.Primitives (>= 4.3) - framework: netstandard13
       runtime.native.System (>= 4.3) - framework: >= netstandard16
@@ -428,29 +297,18 @@
       System.Runtime.Handles (>= 4.3) - framework: netstandard13, >= netstandard16
       System.Runtime.InteropServices (>= 4.3) - framework: dnxcore50, netstandard13, >= netstandard16
       System.Security.Cryptography.Algorithms (>= 4.3) - framework: >= netstandard16
-<<<<<<< HEAD
-      System.Security.Cryptography.Encoding (>= 4.3) - framework: >= netstandard16
-=======
       System.Security.Cryptography.Encoding (>= 4.3) - framework: netstandard13, >= netstandard16
->>>>>>> c697eaed
       System.Security.Cryptography.OpenSsl (>= 4.3) - framework: >= netstandard16
       System.Security.Cryptography.Primitives (>= 4.3) - framework: >= netstandard16
       System.Security.Cryptography.X509Certificates (>= 4.3) - framework: >= net46, dnxcore50, netstandard13, >= netstandard16
       System.Text.Encoding (>= 4.3) - framework: dnxcore50, netstandard11, netstandard13, >= netstandard16
       System.Threading (>= 4.3) - framework: dnxcore50, netstandard13, >= netstandard16
       System.Threading.Tasks (>= 4.3) - framework: dnxcore50, netstandard11, netstandard13, >= netstandard16
-<<<<<<< HEAD
-    System.Net.Primitives (4.3) - framework: >= net452, >= netstandard11, netstandard13
-=======
     System.Net.Primitives (4.3) - framework: >= net10, >= netstandard11, netstandard12, netstandard13, netstandard14, netstandard15
->>>>>>> c697eaed
       Microsoft.NETCore.Platforms (>= 1.1) - framework: dnxcore50, netstandard10, netstandard11, >= netstandard13
       Microsoft.NETCore.Targets (>= 1.1) - framework: dnxcore50, netstandard10, netstandard11, >= netstandard13
       System.Runtime (>= 4.3) - framework: dnxcore50, netstandard10, netstandard11, >= netstandard13
       System.Runtime.Handles (>= 4.3) - framework: dnxcore50, >= netstandard13
-<<<<<<< HEAD
-    System.Net.Sockets (4.3) - framework: >= net46, >= netstandard13
-=======
     System.Net.Requests (4.3) - framework: >= net10, >= netstandard16
       Microsoft.NETCore.Platforms (>= 1.1) - framework: >= netstandard13
       System.Collections (>= 4.3) - framework: dnxcore50, >= netstandard13
@@ -466,90 +324,49 @@
       System.Threading (>= 4.3) - framework: dnxcore50, >= netstandard13
       System.Threading.Tasks (>= 4.3) - framework: dnxcore50, netstandard11, >= netstandard13
     System.Net.Sockets (4.3) - framework: >= net46, >= netstandard13, netstandard14, netstandard15
->>>>>>> c697eaed
       Microsoft.NETCore.Platforms (>= 1.1) - framework: >= netstandard13
       Microsoft.NETCore.Targets (>= 1.1) - framework: >= netstandard13
       System.IO (>= 4.3) - framework: >= netstandard13
       System.Net.Primitives (>= 4.3) - framework: >= netstandard13
       System.Runtime (>= 4.3) - framework: >= netstandard13
       System.Threading.Tasks (>= 4.3) - framework: >= netstandard13
-<<<<<<< HEAD
-    System.ObjectModel (4.3) - framework: >= net452, dnxcore50, >= netstandard11
-=======
     System.Net.WebHeaderCollection (4.3) - framework: >= net10, >= netstandard16
       System.Collections (>= 4.3) - framework: >= netstandard13
       System.Resources.ResourceManager (>= 4.3) - framework: >= netstandard13
       System.Runtime (>= 4.3) - framework: >= netstandard13
       System.Runtime.Extensions (>= 4.3) - framework: >= netstandard13
     System.ObjectModel (4.3) - framework: >= net10, >= netstandard11, netstandard12, netstandard13, netstandard14, netstandard15
->>>>>>> c697eaed
       System.Collections (>= 4.3) - framework: dnxcore50, >= netstandard13
       System.Diagnostics.Debug (>= 4.3) - framework: dnxcore50, >= netstandard13
       System.Resources.ResourceManager (>= 4.3) - framework: dnxcore50, >= netstandard13
       System.Runtime (>= 4.3) - framework: dnxcore50, netstandard10, >= netstandard13
       System.Threading (>= 4.3) - framework: dnxcore50, >= netstandard13
-<<<<<<< HEAD
-    System.Reflection (4.3) - framework: >= net452, dnxcore50, >= netstandard11, netstandard12, netstandard13, netstandard14
-=======
     System.Reflection (4.3) - framework: >= net10, >= netstandard11, netstandard12, netstandard13, netstandard14, netstandard15
->>>>>>> c697eaed
       Microsoft.NETCore.Platforms (>= 1.1) - framework: dnxcore50, netstandard10, netstandard13, >= netstandard15
       Microsoft.NETCore.Targets (>= 1.1) - framework: dnxcore50, netstandard10, netstandard13, >= netstandard15
       System.IO (>= 4.3) - framework: dnxcore50, netstandard10, netstandard13, >= netstandard15
       System.Reflection.Primitives (>= 4.3) - framework: dnxcore50, netstandard10, netstandard13, >= netstandard15
       System.Runtime (>= 4.3) - framework: dnxcore50, netstandard10, netstandard13, >= netstandard15
-<<<<<<< HEAD
-    System.Reflection.Emit (4.3) - framework: >= net452, >= netstandard16
-=======
     System.Reflection.Emit (4.3) - framework: >= net10, >= netstandard16
->>>>>>> c697eaed
       System.IO (>= 4.3) - framework: >= netstandard11
       System.Reflection (>= 4.3) - framework: >= netstandard11
       System.Reflection.Emit.ILGeneration (>= 4.3) - framework: >= netstandard11
       System.Reflection.Primitives (>= 4.3) - framework: >= netstandard11
       System.Runtime (>= 4.3) - framework: >= netstandard11
-<<<<<<< HEAD
-    System.Reflection.Emit.ILGeneration (4.3) - framework: >= net452, >= netstandard16
-      System.Reflection (>= 4.3) - framework: >= netstandard10
-      System.Reflection.Primitives (>= 4.3) - framework: >= netstandard10
-      System.Runtime (>= 4.3) - framework: >= netstandard10
-    System.Reflection.Emit.Lightweight (4.3) - framework: >= net452, >= netstandard16
-=======
     System.Reflection.Emit.ILGeneration (4.3) - framework: >= net10, >= netstandard16
       System.Reflection (>= 4.3) - framework: >= netstandard10
       System.Reflection.Primitives (>= 4.3) - framework: >= netstandard10
       System.Runtime (>= 4.3) - framework: >= netstandard10
     System.Reflection.Emit.Lightweight (4.3) - framework: >= net10, >= netstandard16
->>>>>>> c697eaed
       System.Reflection (>= 4.3) - framework: >= netstandard10
       System.Reflection.Emit.ILGeneration (>= 4.3) - framework: >= netstandard10
       System.Reflection.Primitives (>= 4.3) - framework: >= netstandard10
       System.Runtime (>= 4.3) - framework: >= netstandard10
-<<<<<<< HEAD
-    System.Reflection.Extensions (4.3) - framework: >= net452, dnxcore50, >= netstandard11
-=======
     System.Reflection.Extensions (4.3) - framework: >= net10, >= netstandard11, netstandard12, netstandard13, netstandard14, netstandard15
->>>>>>> c697eaed
       Microsoft.NETCore.Platforms (>= 1.1) - framework: dnxcore50, >= netstandard10
       Microsoft.NETCore.Targets (>= 1.1) - framework: dnxcore50, >= netstandard10
       System.Reflection (>= 4.3) - framework: dnxcore50, >= netstandard10
       System.Runtime (>= 4.3) - framework: dnxcore50, >= netstandard10
-<<<<<<< HEAD
-    System.Reflection.Primitives (4.3) - framework: >= net452, dnxcore50, >= netstandard11, netstandard12, netstandard13
-      Microsoft.NETCore.Platforms (>= 1.1) - framework: dnxcore50, >= netstandard10
-      Microsoft.NETCore.Targets (>= 1.1) - framework: dnxcore50, >= netstandard10
-      System.Runtime (>= 4.3) - framework: dnxcore50, >= netstandard10
-    System.Reflection.TypeExtensions (4.3) - framework: >= net452, dnxcore50, >= netstandard16
-      System.Diagnostics.Contracts (>= 4.3) - framework: dnxcore50
-      System.Diagnostics.Debug (>= 4.3) - framework: dnxcore50
-      System.Linq (>= 4.3) - framework: dnxcore50
-      System.Reflection (>= 4.3) - framework: >= net462, dnxcore50, netstandard13, >= netstandard15
-      System.Reflection.Primitives (>= 4.3) - framework: dnxcore50
-      System.Resources.ResourceManager (>= 4.3) - framework: dnxcore50
-      System.Runtime (>= 4.3) - framework: dnxcore50, netstandard13, >= netstandard15
-      System.Runtime.Extensions (>= 4.3) - framework: dnxcore50
-    System.Resources.ResourceManager (4.3) - framework: >= net452, dnxcore50, >= netstandard11, netstandard13, netstandard14
-=======
     System.Reflection.Primitives (4.3) - framework: >= net10, >= netstandard11, netstandard12, netstandard13, netstandard14, netstandard15
       Microsoft.NETCore.Platforms (>= 1.1) - framework: dnxcore50, >= netstandard10
       Microsoft.NETCore.Targets (>= 1.1) - framework: dnxcore50, >= netstandard10
@@ -558,33 +375,11 @@
       System.Reflection (>= 4.3) - framework: >= net462, dnxcore50, netstandard13, >= netstandard15
       System.Runtime (>= 4.3) - framework: dnxcore50, netstandard13, >= netstandard15
     System.Resources.ResourceManager (4.3) - framework: >= net10, >= netstandard11, netstandard12, netstandard13, netstandard14, netstandard15
->>>>>>> c697eaed
       Microsoft.NETCore.Platforms (>= 1.1) - framework: dnxcore50, >= netstandard10
       Microsoft.NETCore.Targets (>= 1.1) - framework: dnxcore50, >= netstandard10
       System.Globalization (>= 4.3) - framework: dnxcore50, >= netstandard10
       System.Reflection (>= 4.3) - framework: dnxcore50, >= netstandard10
       System.Runtime (>= 4.3) - framework: dnxcore50, >= netstandard10
-<<<<<<< HEAD
-    System.Runtime (4.3) - framework: >= net452, dnxcore50, >= netstandard11, netstandard12, netstandard13, netstandard14
-      Microsoft.NETCore.Platforms (>= 1.1) - framework: dnxcore50, netstandard10, netstandard12, netstandard13, >= netstandard15
-      Microsoft.NETCore.Targets (>= 1.1) - framework: dnxcore50, netstandard10, netstandard12, netstandard13, >= netstandard15
-    System.Runtime.Extensions (4.3) - framework: >= net452, dnxcore50, >= netstandard11, netstandard13, netstandard14
-      Microsoft.NETCore.Platforms (>= 1.1) - framework: dnxcore50, netstandard10, netstandard13, >= netstandard15
-      Microsoft.NETCore.Targets (>= 1.1) - framework: dnxcore50, netstandard10, netstandard13, >= netstandard15
-      System.Runtime (>= 4.3) - framework: dnxcore50, netstandard10, netstandard13, >= netstandard15
-    System.Runtime.Handles (4.3) - framework: >= net452, >= netstandard13, netstandard14
-      Microsoft.NETCore.Platforms (>= 1.1) - framework: >= netstandard13
-      Microsoft.NETCore.Targets (>= 1.1) - framework: >= netstandard13
-      System.Runtime (>= 4.3) - framework: >= netstandard13
-    System.Runtime.InteropServices (4.3) - framework: >= net452, >= netstandard11, netstandard13, netstandard14
-      Microsoft.NETCore.Platforms (>= 1.1) - framework: dnxcore50, netstandard11, netstandard12, netstandard13, >= netstandard15
-      Microsoft.NETCore.Targets (>= 1.1) - framework: dnxcore50, netstandard11, netstandard12, netstandard13, >= netstandard15
-      System.Reflection (>= 4.3) - framework: dnxcore50, netstandard11, netstandard12, netstandard13, >= netstandard15
-      System.Reflection.Primitives (>= 4.3) - framework: dnxcore50, netstandard11, netstandard12, netstandard13, >= netstandard15
-      System.Runtime (>= 4.3) - framework: net462, >= net463, dnxcore50, netstandard11, netstandard12, netstandard13, >= netstandard15
-      System.Runtime.Handles (>= 4.3) - framework: dnxcore50, netstandard13, >= netstandard15
-    System.Runtime.InteropServices.RuntimeInformation (4.3) - framework: >= net452, >= netstandard11
-=======
     System.Runtime (4.3) - framework: >= net10, >= netstandard11, netstandard12, netstandard13, netstandard14, netstandard15
       Microsoft.NETCore.Platforms (>= 1.1) - framework: dnxcore50, netstandard10, netstandard12, netstandard13, >= netstandard15
       Microsoft.NETCore.Targets (>= 1.1) - framework: dnxcore50, netstandard10, netstandard12, netstandard13, >= netstandard15
@@ -604,7 +399,6 @@
       System.Runtime (>= 4.3) - framework: net462, >= net463, dnxcore50, netstandard11, netstandard12, netstandard13, >= netstandard15, netcore11
       System.Runtime.Handles (>= 4.3) - framework: dnxcore50, netstandard13, >= netstandard15, netcore11
     System.Runtime.InteropServices.RuntimeInformation (4.3) - framework: >= net45, >= netstandard11, netstandard12, netstandard13, netstandard14, netstandard15
->>>>>>> c697eaed
       runtime.native.System (>= 4.3) - framework: >= netstandard11
       System.Reflection (>= 4.3) - framework: dnxcore50, >= netstandard11
       System.Reflection.Extensions (>= 4.3) - framework: dnxcore50, >= netstandard11
@@ -612,20 +406,12 @@
       System.Runtime (>= 4.3) - framework: dnxcore50, >= netstandard11
       System.Runtime.InteropServices (>= 4.3) - framework: >= netstandard11
       System.Threading (>= 4.3) - framework: dnxcore50, >= netstandard11
-<<<<<<< HEAD
-    System.Runtime.Numerics (4.3) - framework: >= net452, >= netstandard11
-=======
     System.Runtime.Numerics (4.3) - framework: >= net10, >= netstandard11, netstandard12, netstandard13, netstandard14, netstandard15
->>>>>>> c697eaed
       System.Globalization (>= 4.3) - framework: dnxcore50, >= netstandard13
       System.Resources.ResourceManager (>= 4.3) - framework: dnxcore50, >= netstandard13
       System.Runtime (>= 4.3) - framework: dnxcore50, netstandard11, >= netstandard13
       System.Runtime.Extensions (>= 4.3) - framework: dnxcore50, >= netstandard13
-<<<<<<< HEAD
-    System.Security.Cryptography.Algorithms (4.3) - framework: >= net452, >= netstandard13, netstandard14
-=======
     System.Security.Cryptography.Algorithms (4.3) - framework: >= net10, >= netstandard13, netstandard14, netstandard15
->>>>>>> c697eaed
       Microsoft.NETCore.Platforms (>= 1.1) - framework: dnxcore50, >= netstandard16
       runtime.native.System.Security.Cryptography.Apple (>= 4.3) - framework: >= netstandard16
       runtime.native.System.Security.Cryptography.OpenSsl (>= 4.3) - framework: >= netstandard16
@@ -652,11 +438,7 @@
       System.Security.Cryptography.Encoding (>= 4.3) - framework: netstandard14, >= netstandard16
       System.Security.Cryptography.Primitives (>= 4.3) - framework: net46, net461, >= net463, netstandard13, netstandard14, >= netstandard16
       System.Text.Encoding (>= 4.3) - framework: netstandard14, >= netstandard16
-<<<<<<< HEAD
-    System.Security.Cryptography.Csp (4.3) - framework: >= net46, >= netstandard16
-=======
     System.Security.Cryptography.Csp (4.3) - framework: >= net46, >= netstandard13
->>>>>>> c697eaed
       Microsoft.NETCore.Platforms (>= 1.1) - framework: >= netstandard13
       System.IO (>= 4.3) - framework: >= netstandard13
       System.Reflection (>= 4.3) - framework: >= netstandard13
@@ -670,11 +452,7 @@
       System.Security.Cryptography.Primitives (>= 4.3) - framework: >= net46, >= netstandard13
       System.Text.Encoding (>= 4.3) - framework: >= netstandard13
       System.Threading (>= 4.3) - framework: >= netstandard13
-<<<<<<< HEAD
-    System.Security.Cryptography.Encoding (4.3) - framework: >= net452, >= netstandard13, netstandard14
-=======
     System.Security.Cryptography.Encoding (4.3) - framework: >= net10, >= netstandard13, netstandard14, netstandard15
->>>>>>> c697eaed
       Microsoft.NETCore.Platforms (>= 1.1) - framework: >= netstandard13
       runtime.native.System.Security.Cryptography.OpenSsl (>= 4.3) - framework: >= netstandard13
       System.Collections (>= 4.3) - framework: >= netstandard13
@@ -687,13 +465,8 @@
       System.Runtime.InteropServices (>= 4.3) - framework: >= netstandard13
       System.Security.Cryptography.Primitives (>= 4.3) - framework: >= netstandard13
       System.Text.Encoding (>= 4.3) - framework: >= netstandard13
-<<<<<<< HEAD
-    System.Security.Cryptography.OpenSsl (4.3) - framework: >= net452, >= netstandard16
-      runtime.native.System.Security.Cryptography.OpenSsl (>= 4.3)
-=======
     System.Security.Cryptography.OpenSsl (4.3) - framework: >= net10, >= netstandard16
       runtime.native.System.Security.Cryptography.OpenSsl (>= 4.3) - framework: >= net463, >= netstandard16, monoandroid, monotouch, xamarinios, xamarinmac
->>>>>>> c697eaed
       System.Collections (>= 4.3) - framework: >= netstandard16
       System.IO (>= 4.3) - framework: >= net463, >= netstandard16
       System.Resources.ResourceManager (>= 4.3) - framework: >= netstandard16
@@ -706,11 +479,7 @@
       System.Security.Cryptography.Encoding (>= 4.3) - framework: >= net463, >= netstandard16
       System.Security.Cryptography.Primitives (>= 4.3) - framework: >= net463, >= netstandard16
       System.Text.Encoding (>= 4.3) - framework: >= netstandard16
-<<<<<<< HEAD
-    System.Security.Cryptography.Primitives (4.3) - framework: >= net452, >= netstandard13, netstandard14
-=======
     System.Security.Cryptography.Primitives (4.3) - framework: >= net10, >= netstandard13, netstandard14, netstandard15
->>>>>>> c697eaed
       System.Diagnostics.Debug (>= 4.3) - framework: >= netstandard13
       System.Globalization (>= 4.3) - framework: >= netstandard13
       System.IO (>= 4.3) - framework: >= netstandard13
@@ -718,11 +487,7 @@
       System.Runtime (>= 4.3) - framework: >= netstandard13
       System.Threading (>= 4.3) - framework: >= netstandard13
       System.Threading.Tasks (>= 4.3) - framework: >= netstandard13
-<<<<<<< HEAD
-    System.Security.Cryptography.X509Certificates (4.3) - framework: >= net46, >= netstandard13
-=======
     System.Security.Cryptography.X509Certificates (4.3) - framework: >= net46, >= netstandard13, netstandard14, netstandard15
->>>>>>> c697eaed
       Microsoft.NETCore.Platforms (>= 1.1) - framework: dnxcore50, >= netstandard16
       runtime.native.System (>= 4.3) - framework: >= netstandard16
       runtime.native.System.Net.Http (>= 4.3) - framework: >= netstandard16
@@ -748,48 +513,15 @@
       System.Security.Cryptography.Primitives (>= 4.3) - framework: dnxcore50, >= netstandard16
       System.Text.Encoding (>= 4.3) - framework: dnxcore50, >= netstandard16
       System.Threading (>= 4.3) - framework: dnxcore50, >= netstandard16
-<<<<<<< HEAD
-    System.Text.Encoding (4.3) - framework: >= net452, dnxcore50, >= netstandard11, netstandard13, netstandard14
-      Microsoft.NETCore.Platforms (>= 1.1) - framework: dnxcore50, netstandard10, >= netstandard13
-      Microsoft.NETCore.Targets (>= 1.1) - framework: dnxcore50, netstandard10, >= netstandard13
-      System.Runtime (>= 4.3) - framework: dnxcore50, netstandard10, >= netstandard13
-    System.Text.Encoding.Extensions (4.3) - framework: >= net452, >= netstandard11
-=======
     System.Text.Encoding (4.3) - framework: >= net10, >= netstandard11, netstandard12, netstandard13, netstandard14, netstandard15
       Microsoft.NETCore.Platforms (>= 1.1) - framework: dnxcore50, netstandard10, >= netstandard13
       Microsoft.NETCore.Targets (>= 1.1) - framework: dnxcore50, netstandard10, >= netstandard13
       System.Runtime (>= 4.3) - framework: dnxcore50, netstandard10, >= netstandard13
     System.Text.Encoding.Extensions (4.3) - framework: >= net10, >= netstandard11, netstandard12, netstandard13, netstandard14, netstandard15
->>>>>>> c697eaed
       Microsoft.NETCore.Platforms (>= 1.1) - framework: dnxcore50, netstandard10, >= netstandard13
       Microsoft.NETCore.Targets (>= 1.1) - framework: dnxcore50, netstandard10, >= netstandard13
       System.Runtime (>= 4.3) - framework: dnxcore50, netstandard10, >= netstandard13
       System.Text.Encoding (>= 4.3) - framework: dnxcore50, netstandard10, >= netstandard13
-<<<<<<< HEAD
-    System.Text.RegularExpressions (4.3) - framework: >= net452, dnxcore50, >= netstandard11
-      System.Collections (>= 4.3) - framework: dnxcore50, >= netstandard16
-      System.Globalization (>= 4.3) - framework: dnxcore50, >= netstandard16
-      System.Resources.ResourceManager (>= 4.3) - framework: dnxcore50, >= netstandard16
-      System.Runtime (>= 4.3) - framework: dnxcore50, netstandard10, netstandard13, >= netstandard16
-      System.Runtime.Extensions (>= 4.3) - framework: dnxcore50, >= netstandard16
-      System.Threading (>= 4.3) - framework: dnxcore50, >= netstandard16
-    System.Threading (4.3) - framework: >= net452, dnxcore50, >= netstandard11, netstandard13, netstandard14
-      System.Runtime (>= 4.3) - framework: dnxcore50, netstandard10, >= netstandard13
-      System.Threading.Tasks (>= 4.3) - framework: dnxcore50, netstandard10, >= netstandard13
-    System.Threading.Tasks (4.3) - framework: >= net452, dnxcore50, >= netstandard11, netstandard13, netstandard14
-      Microsoft.NETCore.Platforms (>= 1.1) - framework: dnxcore50, netstandard10, >= netstandard13
-      Microsoft.NETCore.Targets (>= 1.1) - framework: dnxcore50, netstandard10, >= netstandard13
-      System.Runtime (>= 4.3) - framework: dnxcore50, netstandard10, >= netstandard13
-    System.Threading.Tasks.Extensions (4.3) - framework: >= net452, >= netstandard13
-      System.Collections (>= 4.3) - framework: >= netstandard10
-      System.Runtime (>= 4.3) - framework: >= netstandard10
-      System.Threading.Tasks (>= 4.3) - framework: >= netstandard10
-    System.Threading.Timer (4.3) - framework: >= net452, >= netstandard12
-      Microsoft.NETCore.Platforms (>= 1.1) - framework: dnxcore50, >= netstandard12
-      Microsoft.NETCore.Targets (>= 1.1) - framework: dnxcore50, >= netstandard12
-      System.Runtime (>= 4.3) - framework: dnxcore50, >= netstandard12
-    System.Xml.ReaderWriter (4.3) - framework: >= net452, >= netstandard11
-=======
     System.Text.RegularExpressions (4.3) - framework: >= net10, >= netstandard11, netstandard12, netstandard13, netstandard14, netstandard15
       System.Collections (>= 4.3) - framework: dnxcore50, >= netstandard16
       System.Globalization (>= 4.3) - framework: dnxcore50, >= netstandard16
@@ -827,7 +559,6 @@
       Microsoft.NETCore.Targets (>= 1.1) - framework: dnxcore50, >= netstandard12
       System.Runtime (>= 4.3) - framework: dnxcore50, >= netstandard12
     System.Xml.ReaderWriter (4.3) - framework: >= net10, >= netstandard11, netstandard12, netstandard13, netstandard14, netstandard15
->>>>>>> c697eaed
       System.Collections (>= 4.3) - framework: dnxcore50, >= netstandard13
       System.Diagnostics.Debug (>= 4.3) - framework: dnxcore50, >= netstandard13
       System.Globalization (>= 4.3) - framework: dnxcore50, >= netstandard13
@@ -843,11 +574,7 @@
       System.Text.RegularExpressions (>= 4.3) - framework: dnxcore50, >= netstandard13
       System.Threading.Tasks (>= 4.3) - framework: dnxcore50, netstandard10, >= netstandard13
       System.Threading.Tasks.Extensions (>= 4.3) - framework: dnxcore50, >= netstandard13
-<<<<<<< HEAD
-    System.Xml.XDocument (4.3) - framework: >= net452, >= netstandard11
-=======
     System.Xml.XDocument (4.3) - framework: >= net10, >= netstandard11, netstandard12, netstandard13, netstandard14, netstandard15
->>>>>>> c697eaed
       System.Collections (>= 4.3) - framework: dnxcore50, >= netstandard13
       System.Diagnostics.Debug (>= 4.3) - framework: dnxcore50, >= netstandard13
       System.Diagnostics.Tools (>= 4.3) - framework: dnxcore50, >= netstandard13
@@ -862,27 +589,6 @@
       System.Xml.ReaderWriter (>= 4.3) - framework: dnxcore50, netstandard10, >= netstandard13
     xunit.abstractions (2.0.1) - framework: >= net452, >= netstandard11
       NETStandard.Library (>= 1.6) - framework: >= netstandard10
-<<<<<<< HEAD
-    xunit.assert (2.1)
-      System.Collections (>= 4.0) - framework: dnxcore50
-      System.Diagnostics.Debug (>= 4.0) - framework: dnxcore50
-      System.Globalization (>= 4.0) - framework: dnxcore50
-      System.Linq (>= 4.0) - framework: dnxcore50
-      System.ObjectModel (>= 4.0) - framework: dnxcore50
-      System.Reflection (>= 4.0) - framework: dnxcore50
-      System.Reflection.Extensions (>= 4.0) - framework: dnxcore50
-      System.Runtime (>= 4.0) - framework: dnxcore50
-      System.Runtime.Extensions (>= 4.0) - framework: dnxcore50
-      System.Text.RegularExpressions (>= 4.0) - framework: dnxcore50
-      System.Threading.Tasks (>= 4.0) - framework: dnxcore50
-    xunit.extensibility.core (2.2) - framework: >= net452, >= netstandard11
-      NETStandard.Library (>= 1.6) - framework: >= netstandard11
-      xunit.abstractions (>= 2.0.1) - framework: >= net452, >= netstandard11
-    xunit.extensibility.execution (2.2)
-      NETStandard.Library (>= 1.6) - framework: >= netstandard11
-      xunit.extensibility.core (2.2) - framework: >= net452, >= netstandard11
-    xunit.runner.console (2.1)
-=======
     xunit.assert (2.2)
       NETStandard.Library (>= 1.6) - framework: >= netstandard11
     xunit.core (2.2) - framework: >= netstandard16
@@ -894,5 +600,4 @@
     xunit.extensibility.execution (2.2) - framework: >= net10, >= netstandard10
       NETStandard.Library (>= 1.6) - framework: >= netstandard11
       xunit.extensibility.core (2.2) - framework: >= net452, >= netstandard11
-    xunit.runner.console (2.2)
->>>>>>> c697eaed
+    xunit.runner.console (2.2)